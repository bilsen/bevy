--- conflicted
+++ resolved
@@ -60,15 +60,9 @@
 }
 ```
 
-<<<<<<< HEAD
-Solution #2: use a `ParamSet`
-
-A `ParamSet` will let you have conflicting parameters as a single parameter, but you will not be able to use them at the same time in your system.
-=======
 Solution #2: use a [`ParamSet`](https://docs.rs/bevy/*/bevy/ecs/system/struct.ParamSet.html)
 
 A [`ParamSet`](https://docs.rs/bevy/*/bevy/ecs/system/struct.ParamSet.html) will let you have conflicting queries as a parameter, but you will still be responsible of not using them at the same time in your system.
->>>>>>> 538a12e3
 
 ```rust,no_run
 use bevy::prelude::*;
