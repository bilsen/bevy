--- conflicted
+++ resolved
@@ -254,14 +254,10 @@
 fn focus_camera(
     time: Res<Time>,
     mut game: ResMut<Game>,
-<<<<<<< HEAD
-    mut transforms: ParamSet<(Query<(&mut Transform, &Camera)>, Query<&Transform>)>,
-=======
-    mut transforms: QuerySet<(
-        QueryState<&mut Transform, With<Camera3d>>,
-        QueryState<&Transform>,
+    mut transforms: ParamSet<(
+        Query<&mut Transform, With<Camera3d>>,
+        Query<&Transform>,
     )>,
->>>>>>> fee7a261
 ) {
     const SPEED: f32 = 2.0;
     // if there is both a player and a bonus, target the mid-point of them
@@ -294,15 +290,8 @@
         game.camera_is_focus += camera_motion;
     }
     // look at that new camera's actual focus
-<<<<<<< HEAD
-    for (mut transform, camera) in transforms.p0().iter_mut() {
-        if camera.name == Some(CameraPlugin::CAMERA_3D.to_string()) {
-            *transform = transform.looking_at(game.camera_is_focus, Vec3::Y);
-        }
-=======
-    for mut transform in transforms.q0().iter_mut() {
+    for mut transform in transforms.p0().iter_mut() {
         *transform = transform.looking_at(game.camera_is_focus, Vec3::Y);
->>>>>>> fee7a261
     }
 }
 
