--- conflicted
+++ resolved
@@ -21,22 +21,16 @@
 
 pub struct UiPassDriverNode;
 
-<<<<<<< HEAD
 impl bevy_render::render_graph::Node for UiPassDriverNode {
     fn queue_graphs(
-=======
-impl Node for UiPassDriverNode {
-    fn run(
->>>>>>> 7557f4db
         &self,
         graph: &RenderGraphContext,
         world: &World,
-<<<<<<< HEAD
     ) -> Result<QueueGraphs, NodeRunError> {
         let mut run_sub_graphs = QueueGraphs::default();
 
         let extracted_cameras = world.get_resource::<ExtractedCameraNames>().unwrap();
-        if let Some(camera_ui) = extracted_cameras.entities.get(CAMERA_UI) {
+        if let Some(camera_ui) = world.resource::<ActiveCamera<CameraUi>>().get() {
             run_sub_graphs.queue(
                 graph,
                 draw_ui_graph::NAME,
@@ -45,12 +39,7 @@
                     SlotValue::Entity(*camera_ui),
                 )],
             )?;
-=======
-    ) -> Result<(), NodeRunError> {
-        if let Some(camera_ui) = world.resource::<ActiveCamera<CameraUi>>().get() {
-            graph.run_sub_graph(draw_ui_graph::NAME, vec![SlotValue::Entity(camera_ui)])?;
->>>>>>> 7557f4db
-        }
+    
 
         Ok(run_sub_graphs)
     }
@@ -71,15 +60,9 @@
     }
 }
 
-<<<<<<< HEAD
 impl bevy_render::render_graph::Node for UiPassNode {
     fn slot_requirements(&self) -> SlotInfos {
         vec![SlotInfo::new(UiPassNode::IN_VIEW, SlotType::Entity)].into()
-=======
-impl Node for UiPassNode {
-    fn input(&self) -> Vec<SlotInfo> {
-        vec![SlotInfo::new(UiPassNode::IN_VIEW, SlotType::Entity)]
->>>>>>> 7557f4db
     }
 
     fn update(&mut self, world: &mut World) {
