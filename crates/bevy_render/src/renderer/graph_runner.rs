--- conflicted
+++ resolved
@@ -110,7 +110,6 @@
             }
 
             {
-<<<<<<< HEAD
                 #[cfg(feature = "trace")]
                 let span = info_span!("node", name = node_state.type_name);
                 #[cfg(feature = "trace")]
@@ -119,12 +118,6 @@
                 let sub_graph_runs = node_state.node.queue_graphs(&context, world)?;
 
                 node_state.node.record(&context, render_context, world)?;
-=======
-                let mut context = RenderGraphContext::new(graph, node_state, &inputs, &mut outputs);
-                {
-                    #[cfg(feature = "trace")]
-                    let _span = info_span!("node", name = node_state.type_name).entered();
->>>>>>> 7557f4db
 
                     node_state.node.run(&mut context, render_context, world)?;
                 }
