extern crate core;

pub mod camera;
pub mod color;
pub mod mesh;
pub mod primitives;
pub mod render_asset;
pub mod render_component;
pub mod render_graph;
pub mod render_phase;
pub mod render_resource;
pub mod renderer;
pub mod settings;
pub mod texture;
pub mod view;

pub mod prelude {
    #[doc(hidden)]
    pub use crate::{
        camera::{
            Camera, OrthographicCameraBundle, OrthographicProjection, PerspectiveCameraBundle,
            PerspectiveProjection,
        },
        color::Color,
        mesh::{shape, Mesh},
        render_resource::Shader,
        texture::Image,
        view::{ComputedVisibility, Msaa, Visibility},
    };
}

use bevy_utils::tracing::debug;
pub use once_cell;

use crate::{
    camera::CameraPlugin,
    color::Color,
    mesh::MeshPlugin,
    primitives::{CubemapFrusta, Frustum},
<<<<<<< HEAD
    render_graph::{RenderGraph, RenderGraphs},
    render_resource::{RenderPipelineCache, Shader, ShaderLoader},
=======
    render_graph::RenderGraph,
    render_resource::{PipelineCache, Shader, ShaderLoader},
>>>>>>> 7557f4db
    renderer::render_system,
    texture::ImagePlugin,
    view::{ViewPlugin, WindowRenderPlugin},
};
use bevy_app::{App, AppLabel, Plugin};
use bevy_asset::{AddAsset, AssetServer};
use bevy_ecs::prelude::*;
use std::ops::{Deref, DerefMut};

/// Contains the default Bevy rendering backend based on wgpu.
#[derive(Default)]
pub struct RenderPlugin;

/// The labels of the default App rendering stages.
#[derive(Debug, Hash, PartialEq, Eq, Clone, StageLabel)]
pub enum RenderStage {
    /// Extract data from the "app world" and insert it into the "render world".
    /// This step should be kept as short as possible to increase the "pipelining potential" for
    /// running the next frame while rendering the current frame.
    Extract,

    /// Prepare render resources from the extracted data for the GPU.
    Prepare,

    /// Create [`BindGroups`](crate::render_resource::BindGroup) that depend on
    /// [`Prepare`](RenderStage::Prepare) data and queue up draw calls to run during the
    /// [`Render`](RenderStage::Render) stage.
    Queue,

    // TODO: This could probably be moved in favor of a system ordering abstraction in Render or Queue
    /// Sort the [`RenderPhases`](crate::render_phase::RenderPhase) here.
    PhaseSort,

    /// Actual rendering happens here.
    /// In most cases, only the render backend should insert resources here.
    Render,

    /// Cleanup render resources here.
    Cleanup,
}

/// The Render App World. This is only available as a resource during the Extract step.
#[derive(Default)]
pub struct RenderWorld(World);

impl Deref for RenderWorld {
    type Target = World;

    fn deref(&self) -> &Self::Target {
        &self.0
    }
}

impl DerefMut for RenderWorld {
    fn deref_mut(&mut self) -> &mut Self::Target {
        &mut self.0
    }
}

/// A Label for the rendering sub-app.
#[derive(Debug, Clone, Copy, Hash, PartialEq, Eq, AppLabel)]
pub struct RenderApp;

/// A "scratch" world used to avoid allocating new worlds every frame when
/// swapping out the [`RenderWorld`].
#[derive(Default)]
struct ScratchRenderWorld(World);

pub const MAIN_GRAPH_ID: &str = "main_graph";

impl Plugin for RenderPlugin {
    /// Initializes the renderer, sets up the [`RenderStage`](RenderStage) and creates the rendering sub-app.
    fn build(&self, app: &mut App) {
        let options = app
            .world
            .get_resource::<settings::WgpuSettings>()
            .cloned()
            .unwrap_or_default();

        app.add_asset::<Shader>()
            .add_debug_asset::<Shader>()
            .init_asset_loader::<ShaderLoader>()
            .init_debug_asset_loader::<ShaderLoader>()
            .register_type::<Color>();

        if let Some(backends) = options.backends {
            let instance = wgpu::Instance::new(backends);
            let surface = {
                let windows = app.world.resource_mut::<bevy_window::Windows>();
                let raw_handle = windows.get_primary().map(|window| unsafe {
                    let handle = window.raw_window_handle().get_handle();
                    instance.create_surface(&handle)
                });
                raw_handle
            };
            let request_adapter_options = wgpu::RequestAdapterOptions {
                power_preference: options.power_preference,
                compatible_surface: surface.as_ref(),
                ..Default::default()
            };
            let (device, queue, adapter_info) = futures_lite::future::block_on(
                renderer::initialize_renderer(&instance, &options, &request_adapter_options),
            );
            debug!("Configured wgpu adapter Limits: {:#?}", device.limits());
            debug!("Configured wgpu adapter Features: {:#?}", device.features());
            app.insert_resource(device.clone())
                .insert_resource(queue.clone())
                .insert_resource(adapter_info.clone())
                .init_resource::<ScratchRenderWorld>()
                .register_type::<Frustum>()
                .register_type::<CubemapFrusta>();

            let pipeline_cache = PipelineCache::new(device.clone());
            let asset_server = app.world.resource::<AssetServer>().clone();

            let mut render_app = App::empty();
            let mut extract_stage =
                SystemStage::parallel().with_system(PipelineCache::extract_shaders);
            // don't apply buffers when the stage finishes running
            // extract stage runs on the app world, but the buffers are applied to the render world
            extract_stage.set_apply_buffers(false);
            render_app
                .add_stage(RenderStage::Extract, extract_stage)
                .add_stage(RenderStage::Prepare, SystemStage::parallel())
                .add_stage(RenderStage::Queue, SystemStage::parallel())
                .add_stage(RenderStage::PhaseSort, SystemStage::parallel())
                .add_stage(
                    RenderStage::Render,
                    SystemStage::parallel()
                        .with_system(PipelineCache::process_pipeline_queue_system)
                        .with_system(render_system.exclusive_system().at_end()),
                )
                .add_stage(RenderStage::Cleanup, SystemStage::parallel())
                .insert_resource(instance)
                .insert_resource(device)
                .insert_resource(queue)
                .insert_resource(adapter_info)
                .insert_resource(pipeline_cache)
                .insert_resource(asset_server)
                .init_resource::<RenderGraphs>();

            let mut graphs = render_app.world.get_resource_mut::<RenderGraphs>().unwrap();
            graphs.add_graph(RenderGraph::new(MAIN_GRAPH_ID));

            app.add_sub_app(RenderApp, render_app, move |app_world, render_app| {
                #[cfg(feature = "trace")]
                let _render_span = bevy_utils::tracing::info_span!("renderer subapp").entered();
                {
                    #[cfg(feature = "trace")]
                    let _stage_span =
                        bevy_utils::tracing::info_span!("stage", name = "reserve_and_flush")
                            .entered();

                    // reserve all existing app entities for use in render_app
                    // they can only be spawned using `get_or_spawn()`
                    let meta_len = app_world.entities().meta_len();
                    render_app
                        .world
                        .entities()
                        .reserve_entities(meta_len as u32);

                    // flushing as "invalid" ensures that app world entities aren't added as "empty archetype" entities by default
                    // these entities cannot be accessed without spawning directly onto them
                    // this _only_ works as expected because clear_entities() is called at the end of every frame.
                    unsafe { render_app.world.entities_mut() }.flush_as_invalid();
                }

                {
                    #[cfg(feature = "trace")]
                    let _stage_span =
                        bevy_utils::tracing::info_span!("stage", name = "extract").entered();

                    // extract
                    extract(app_world, render_app);
                }

                {
                    #[cfg(feature = "trace")]
                    let _stage_span =
                        bevy_utils::tracing::info_span!("stage", name = "prepare").entered();

                    // prepare
                    let prepare = render_app
                        .schedule
                        .get_stage_mut::<SystemStage>(&RenderStage::Prepare)
                        .unwrap();
                    prepare.run(&mut render_app.world);
                }

                {
                    #[cfg(feature = "trace")]
                    let _stage_span =
                        bevy_utils::tracing::info_span!("stage", name = "queue").entered();

                    // queue
                    let queue = render_app
                        .schedule
                        .get_stage_mut::<SystemStage>(&RenderStage::Queue)
                        .unwrap();
                    queue.run(&mut render_app.world);
                }

                {
                    #[cfg(feature = "trace")]
                    let _stage_span =
                        bevy_utils::tracing::info_span!("stage", name = "sort").entered();

                    // phase sort
                    let phase_sort = render_app
                        .schedule
                        .get_stage_mut::<SystemStage>(&RenderStage::PhaseSort)
                        .unwrap();
                    phase_sort.run(&mut render_app.world);
                }

                {
                    #[cfg(feature = "trace")]
                    let _stage_span =
                        bevy_utils::tracing::info_span!("stage", name = "render").entered();

                    // render
                    let render = render_app
                        .schedule
                        .get_stage_mut::<SystemStage>(&RenderStage::Render)
                        .unwrap();
                    render.run(&mut render_app.world);
                }

                {
                    #[cfg(feature = "trace")]
                    let _stage_span =
                        bevy_utils::tracing::info_span!("stage", name = "cleanup").entered();

                    // cleanup
                    let cleanup = render_app
                        .schedule
                        .get_stage_mut::<SystemStage>(&RenderStage::Cleanup)
                        .unwrap();
                    cleanup.run(&mut render_app.world);

                    render_app.world.clear_entities();
                }
            });
        }

        app.add_plugin(WindowRenderPlugin)
            .add_plugin(CameraPlugin)
            .add_plugin(ViewPlugin)
            .add_plugin(MeshPlugin)
            // NOTE: Load this after renderer initialization so that it knows about the supported
            // compressed texture formats
            .add_plugin(ImagePlugin);
    }
}

/// Executes the [`Extract`](RenderStage::Extract) stage of the renderer.
/// This updates the render world with the extracted ECS data of the current frame.
fn extract(app_world: &mut World, render_app: &mut App) {
    let extract = render_app
        .schedule
        .get_stage_mut::<SystemStage>(&RenderStage::Extract)
        .unwrap();

    // temporarily add the render world to the app world as a resource
    let scratch_world = app_world.remove_resource::<ScratchRenderWorld>().unwrap();
    let render_world = std::mem::replace(&mut render_app.world, scratch_world.0);
    app_world.insert_resource(RenderWorld(render_world));

    extract.run(app_world);

    // add the render world back to the render app
    let render_world = app_world.remove_resource::<RenderWorld>().unwrap();
    let scratch_world = std::mem::replace(&mut render_app.world, render_world.0);
    app_world.insert_resource(ScratchRenderWorld(scratch_world));

    extract.apply_buffers(&mut render_app.world);
}<|MERGE_RESOLUTION|>--- conflicted
+++ resolved
@@ -37,13 +37,8 @@
     color::Color,
     mesh::MeshPlugin,
     primitives::{CubemapFrusta, Frustum},
-<<<<<<< HEAD
-    render_graph::{RenderGraph, RenderGraphs},
-    render_resource::{RenderPipelineCache, Shader, ShaderLoader},
-=======
-    render_graph::RenderGraph,
+    render_graph::RenderGraphs,
     render_resource::{PipelineCache, Shader, ShaderLoader},
->>>>>>> 7557f4db
     renderer::render_system,
     texture::ImagePlugin,
     view::{ViewPlugin, WindowRenderPlugin},
