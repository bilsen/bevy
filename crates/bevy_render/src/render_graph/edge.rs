use super::NodeId;

/// An edge, which connects two [`Nodes`](super::Node) in
/// a [`RenderGraph`](crate::render_graph::RenderGraph).
///
/// They are used to describe the ordering (which node has to run first)
/// and may be of two kinds: [`NodeEdge`](Self::NodeEdge) and [`SlotEdge`](Self::SlotEdge).
///
/// Edges are added via the `render_graph::add_node_edge(output_node, input_node)` and the
/// `render_graph::add_slot_edge(output_node, output_slot, input_node, input_slot)` methods.
///
/// The former simply states that the `output_node` has to be run before the `input_node`,
/// while the later connects an output slot of the `output_node`
/// with an input slot of the `input_node` to pass additional data along.
/// For more information see [`SlotType`](super::SlotType).
#[derive(Clone, Debug, Eq, PartialEq)]
pub struct Edge {
    pub before: NodeId,
    pub after: NodeId,
}

impl Edge {
<<<<<<< HEAD
    /// Returns the id of the 'input_node'.
    pub fn get_before_node(&self) -> NodeId {
        self.before
    }

    /// Returns the id of the 'output_node'.
    pub fn get_after_node(&self) -> NodeId {
        self.after
=======
    /// Returns the id of the `input_node`.
    pub fn get_input_node(&self) -> NodeId {
        match self {
            Edge::SlotEdge { input_node, .. } => *input_node,
            Edge::NodeEdge { input_node, .. } => *input_node,
        }
    }

    /// Returns the id of the `output_node`.
    pub fn get_output_node(&self) -> NodeId {
        match self {
            Edge::SlotEdge { output_node, .. } => *output_node,
            Edge::NodeEdge { output_node, .. } => *output_node,
        }
>>>>>>> 6bc5c609
    }
}<|MERGE_RESOLUTION|>--- conflicted
+++ resolved
@@ -20,7 +20,6 @@
 }
 
 impl Edge {
-<<<<<<< HEAD
     /// Returns the id of the 'input_node'.
     pub fn get_before_node(&self) -> NodeId {
         self.before
@@ -29,21 +28,5 @@
     /// Returns the id of the 'output_node'.
     pub fn get_after_node(&self) -> NodeId {
         self.after
-=======
-    /// Returns the id of the `input_node`.
-    pub fn get_input_node(&self) -> NodeId {
-        match self {
-            Edge::SlotEdge { input_node, .. } => *input_node,
-            Edge::NodeEdge { input_node, .. } => *input_node,
-        }
-    }
-
-    /// Returns the id of the `output_node`.
-    pub fn get_output_node(&self) -> NodeId {
-        match self {
-            Edge::SlotEdge { output_node, .. } => *output_node,
-            Edge::NodeEdge { output_node, .. } => *output_node,
-        }
->>>>>>> 6bc5c609
     }
 }