--- conflicted
+++ resolved
@@ -8,13 +8,8 @@
 use bevy_app::prelude::*;
 use bevy_asset::{Assets, Handle, HandleUntyped};
 use bevy_ecs::{
-<<<<<<< HEAD
     prelude::Query,
     query::With,
-=======
-    component::Component,
-    query::{QueryState, With},
->>>>>>> f4776f2e
     reflect::ReflectComponent,
     system::{ParamSet, Res},
     world::Mut,
