--- conflicted
+++ resolved
@@ -22,20 +22,6 @@
 
 [dependencies]
 # bevy
-<<<<<<< HEAD
-bevy_app = { path = "../bevy_app", version = "0.5.0" }
-bevy_asset = { path = "../bevy_asset", version = "0.5.0" }
-bevy_core = { path = "../bevy_core", version = "0.5.0" }
-bevy_crevice = { path = "../bevy_crevice", version = "0.5.0", features = ["glam"] }
-bevy_derive = { path = "../bevy_derive", version = "0.5.0" }
-bevy_ecs = { path = "../bevy_ecs", version = "0.5.0" }
-bevy_math = { path = "../bevy_math", version = "0.5.0" }
-bevy_reflect = { path = "../bevy_reflect", version = "0.5.0", features = ["bevy"] }
-bevy_transform = { path = "../bevy_transform", version = "0.5.0" }
-bevy_window = { path = "../bevy_window", version = "0.5.0" }
-bevy_utils = { path = "../bevy_utils", version = "0.5.0" }
-bevy_tasks = { path = "../bevy_tasks", version = "0.5.0" }
-=======
 bevy_app = { path = "../bevy_app", version = "0.6.0" }
 bevy_asset = { path = "../bevy_asset", version = "0.6.0" }
 bevy_core = { path = "../bevy_core", version = "0.6.0" }
@@ -47,7 +33,6 @@
 bevy_transform = { path = "../bevy_transform", version = "0.6.0" }
 bevy_window = { path = "../bevy_window", version = "0.6.0" }
 bevy_utils = { path = "../bevy_utils", version = "0.6.0" }
->>>>>>> 6bc5c609
 
 # rendering
 image = { version = "0.23.12", default-features = false }
