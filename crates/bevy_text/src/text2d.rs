use bevy_asset::Assets;
use bevy_ecs::{
    bundle::Bundle,
    component::Component,
    entity::Entity,
<<<<<<< HEAD
    query::{Changed, With},
    system::{Local, ParamSet, Query, Res, ResMut},
=======
    query::{Changed, QueryState, With},
    reflect::ReflectComponent,
    system::{Local, Query, QuerySet, Res, ResMut},
>>>>>>> 7ff3d876
};
use bevy_math::{Size, Vec3};
use bevy_reflect::Reflect;
use bevy_render::{texture::Image, view::Visibility, RenderWorld};
use bevy_sprite::{ExtractedSprite, ExtractedSprites, TextureAtlas};
use bevy_transform::prelude::{GlobalTransform, Transform};
use bevy_window::{WindowId, Windows};

use crate::{
    DefaultTextPipeline, Font, FontAtlasSet, HorizontalAlign, Text, TextError, VerticalAlign,
};

/// The calculated size of text drawn in 2D scene.
#[derive(Component, Default, Copy, Clone, Debug, Reflect)]
#[reflect(Component)]
pub struct Text2dSize {
    pub size: Size,
}

/// The maximum width and height of text. The text will wrap according to the specified size.
/// Characters out of the bounds after wrapping will be truncated. Text is aligned according to the
/// specified `TextAlignment`.
///
/// Note: only characters that are completely out of the bounds will be truncated, so this is not a
/// reliable limit if it is necessary to contain the text strictly in the bounds. Currently this
/// component is mainly useful for text wrapping only.
#[derive(Component, Copy, Clone, Debug, Reflect)]
#[reflect(Component)]
pub struct Text2dBounds {
    pub size: Size,
}

impl Default for Text2dBounds {
    fn default() -> Self {
        Self {
            size: Size::new(f32::MAX, f32::MAX),
        }
    }
}

/// The bundle of components needed to draw text in a 2D scene via a 2D `OrthographicCameraBundle`.
/// [Example usage.](https://github.com/bevyengine/bevy/blob/latest/examples/2d/text2d.rs)
#[derive(Bundle, Clone, Debug, Default)]
pub struct Text2dBundle {
    pub text: Text,
    pub transform: Transform,
    pub global_transform: GlobalTransform,
    pub text_2d_size: Text2dSize,
    pub text_2d_bounds: Text2dBounds,
    pub visibility: Visibility,
}

pub fn extract_text2d_sprite(
    mut render_world: ResMut<RenderWorld>,
    texture_atlases: Res<Assets<TextureAtlas>>,
    text_pipeline: Res<DefaultTextPipeline>,
    windows: Res<Windows>,
    text2d_query: Query<(Entity, &Visibility, &Text, &GlobalTransform, &Text2dSize)>,
) {
    let mut extracted_sprites = render_world.resource_mut::<ExtractedSprites>();

    let scale_factor = windows.scale_factor(WindowId::primary()) as f32;

    for (entity, visibility, text, transform, calculated_size) in text2d_query.iter() {
        if !visibility.is_visible {
            continue;
        }
        let (width, height) = (calculated_size.size.width, calculated_size.size.height);

        if let Some(text_layout) = text_pipeline.get_glyphs(&entity) {
            let text_glyphs = &text_layout.glyphs;
            let alignment_offset = match text.alignment.vertical {
                VerticalAlign::Top => Vec3::new(0.0, -height, 0.0),
                VerticalAlign::Center => Vec3::new(0.0, -height * 0.5, 0.0),
                VerticalAlign::Bottom => Vec3::ZERO,
            } + match text.alignment.horizontal {
                HorizontalAlign::Left => Vec3::ZERO,
                HorizontalAlign::Center => Vec3::new(-width * 0.5, 0.0, 0.0),
                HorizontalAlign::Right => Vec3::new(-width, 0.0, 0.0),
            };

            let mut text_transform = *transform;
            text_transform.scale /= scale_factor;

            for text_glyph in text_glyphs {
                let color = text.sections[text_glyph.section_index]
                    .style
                    .color
                    .as_rgba_linear();
                let atlas = texture_atlases
                    .get(text_glyph.atlas_info.texture_atlas.clone_weak())
                    .unwrap();
                let handle = atlas.texture.clone_weak();
                let index = text_glyph.atlas_info.glyph_index as usize;
                let rect = Some(atlas.textures[index]);

                let glyph_transform = Transform::from_translation(
                    alignment_offset * scale_factor + text_glyph.position.extend(0.),
                );

                let transform = text_transform.mul_transform(glyph_transform);

                extracted_sprites.sprites.push(ExtractedSprite {
                    transform,
                    color,
                    rect,
                    custom_size: None,
                    image_handle_id: handle.id,
                    flip_x: false,
                    flip_y: false,
                });
            }
        }
    }
}

#[derive(Debug, Default)]
pub struct QueuedText2d {
    entities: Vec<Entity>,
}

/// Updates the layout and size information whenever the text or style is changed.
/// This information is computed by the `TextPipeline` on insertion, then stored.
#[allow(clippy::too_many_arguments, clippy::type_complexity)]
pub fn text2d_system(
    mut queued_text: Local<QueuedText2d>,
    mut textures: ResMut<Assets<Image>>,
    fonts: Res<Assets<Font>>,
    windows: Res<Windows>,
    mut texture_atlases: ResMut<Assets<TextureAtlas>>,
    mut font_atlas_set_storage: ResMut<Assets<FontAtlasSet>>,
    mut text_pipeline: ResMut<DefaultTextPipeline>,
<<<<<<< HEAD
    mut text_queries: ParamSet<(
        Query<Entity, (With<Text2dSize>, Changed<Text>)>,
        Query<(&Text, &mut Text2dSize), With<Text2dSize>>,
=======
    mut text_queries: QuerySet<(
        QueryState<Entity, (With<Text2dSize>, Changed<Text>)>,
        QueryState<(&Text, Option<&Text2dBounds>, &mut Text2dSize), With<Text2dSize>>,
>>>>>>> 7ff3d876
    )>,
) {
    // Adds all entities where the text or the style has changed to the local queue
    for entity in text_queries.p0().iter_mut() {
        queued_text.entities.push(entity);
    }

    if queued_text.entities.is_empty() {
        return;
    }

    let scale_factor = windows.scale_factor(WindowId::primary());

    // Computes all text in the local queue
    let mut new_queue = Vec::new();
    let mut query = text_queries.p1();
    for entity in queued_text.entities.drain(..) {
        if let Ok((text, bounds, mut calculated_size)) = query.get_mut(entity) {
            let text_bounds = match bounds {
                Some(bounds) => Size {
                    width: scale_value(bounds.size.width, scale_factor),
                    height: scale_value(bounds.size.height, scale_factor),
                },
                None => Size::new(f32::MAX, f32::MAX),
            };
            match text_pipeline.queue_text(
                entity,
                &fonts,
                &text.sections,
                scale_factor,
                text.alignment,
                text_bounds,
                &mut *font_atlas_set_storage,
                &mut *texture_atlases,
                &mut *textures,
            ) {
                Err(TextError::NoSuchFont) => {
                    // There was an error processing the text layout, let's add this entity to the
                    // queue for further processing
                    new_queue.push(entity);
                }
                Err(e @ TextError::FailedToAddGlyph(_)) => {
                    panic!("Fatal error when processing text: {}.", e);
                }
                Ok(()) => {
                    let text_layout_info = text_pipeline.get_glyphs(&entity).expect(
                        "Failed to get glyphs from the pipeline that have just been computed",
                    );
                    calculated_size.size = Size {
                        width: scale_value(text_layout_info.size.width, 1. / scale_factor),
                        height: scale_value(text_layout_info.size.height, 1. / scale_factor),
                    };
                }
            }
        }
    }

    queued_text.entities = new_queue;
}

pub fn scale_value(value: f32, factor: f64) -> f32 {
    (value as f64 * factor) as f32
}<|MERGE_RESOLUTION|>--- conflicted
+++ resolved
@@ -3,14 +3,9 @@
     bundle::Bundle,
     component::Component,
     entity::Entity,
-<<<<<<< HEAD
-    query::{Changed, With},
-    system::{Local, ParamSet, Query, Res, ResMut},
-=======
     query::{Changed, QueryState, With},
     reflect::ReflectComponent,
-    system::{Local, Query, QuerySet, Res, ResMut},
->>>>>>> 7ff3d876
+    system::{Local, ParamSet, Query, Res, ResMut},
 };
 use bevy_math::{Size, Vec3};
 use bevy_reflect::Reflect;
@@ -143,15 +138,9 @@
     mut texture_atlases: ResMut<Assets<TextureAtlas>>,
     mut font_atlas_set_storage: ResMut<Assets<FontAtlasSet>>,
     mut text_pipeline: ResMut<DefaultTextPipeline>,
-<<<<<<< HEAD
     mut text_queries: ParamSet<(
         Query<Entity, (With<Text2dSize>, Changed<Text>)>,
-        Query<(&Text, &mut Text2dSize), With<Text2dSize>>,
-=======
-    mut text_queries: QuerySet<(
-        QueryState<Entity, (With<Text2dSize>, Changed<Text>)>,
-        QueryState<(&Text, Option<&Text2dBounds>, &mut Text2dSize), With<Text2dSize>>,
->>>>>>> 7ff3d876
+        Query<(&Text, Option<&Text2dBounds>, &mut Text2dSize), With<Text2dSize>>,
     )>,
 ) {
     // Adds all entities where the text or the style has changed to the local queue
