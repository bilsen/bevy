#![doc = include_str!("../README.md")]

pub mod archetype;
pub mod bundle;
pub mod change_detection;
pub mod component;
pub mod entity;
pub mod event;
pub mod query;
#[cfg(feature = "bevy_reflect")]
pub mod reflect;
pub mod schedule;
pub mod storage;
pub mod system;
pub mod world;

/// Most commonly used re-exported types.
pub mod prelude {
    #[doc(hidden)]
    #[cfg(feature = "bevy_reflect")]
    pub use crate::reflect::ReflectComponent;
    #[doc(hidden)]
    pub use crate::{
        bundle::Bundle,
        change_detection::DetectChanges,
        component::Component,
        entity::Entity,
        event::{EventReader, EventWriter},
        query::{Added, AnyOf, ChangeTrackers, Changed, Or, QueryState, With, Without},
        schedule::{
            AmbiguitySetLabel, ExclusiveSystemDescriptorCoercion, ParallelSystemDescriptorCoercion,
            RunCriteria, RunCriteriaDescriptorCoercion, RunCriteriaLabel, RunCriteriaPiping,
            Schedule, Stage, StageLabel, State, SystemLabel, SystemSet, SystemStage,
        },
        system::{
<<<<<<< HEAD
            Commands, ConfigurableSystem, In, IntoChainSystem, IntoExclusiveSystem, IntoSystem,
            Local, NonSend, NonSendMut, ParamSet, Query, RemovedComponents, Res, ResMut, System,
=======
            Commands, In, IntoChainSystem, IntoExclusiveSystem, IntoSystem, Local, NonSend,
            NonSendMut, ParamSet, Query, RemovedComponents, Res, ResMut, System,
>>>>>>> 538a12e3
        },
        world::{FromWorld, Mut, World},
    };
}

pub use bevy_ecs_macros::all_tuples;

#[cfg(test)]
mod tests {
    use crate as bevy_ecs;
    use crate::{
        bundle::Bundle,
        component::{Component, ComponentId},
        entity::Entity,
        query::{
            Added, ChangeTrackers, Changed, FilterFetch, FilteredAccess, With, Without, WorldQuery,
        },
        world::{Mut, World},
    };
    use bevy_tasks::TaskPool;
    use parking_lot::Mutex;
    use std::{
        any::TypeId,
        sync::{
            atomic::{AtomicUsize, Ordering},
            Arc,
        },
    };

    #[derive(Component, Debug, PartialEq, Eq, Clone, Copy)]
    struct A(usize);
    #[derive(Component, Debug, PartialEq, Eq, Clone, Copy)]
    struct B(usize);
    #[derive(Component, Debug, PartialEq, Eq, Clone, Copy)]
    struct C;

    #[derive(Component, Clone, Debug)]
    struct DropCk(Arc<AtomicUsize>);
    impl DropCk {
        fn new_pair() -> (Self, Arc<AtomicUsize>) {
            let atomic = Arc::new(AtomicUsize::new(0));
            (DropCk(atomic.clone()), atomic)
        }
    }

    impl Drop for DropCk {
        fn drop(&mut self) {
            self.0.as_ref().fetch_add(1, Ordering::Relaxed);
        }
    }

    #[derive(Component, Clone, Debug)]
    #[component(storage = "SparseSet")]
    struct DropCkSparse(DropCk);

    #[derive(Component, Copy, Clone, PartialEq, Eq, Debug)]
    #[component(storage = "Table")]
    struct TableStored(&'static str);
    #[derive(Component, Copy, Clone, PartialEq, Eq, Debug)]
    #[component(storage = "SparseSet")]
    struct SparseStored(u32);

    #[test]
    fn random_access() {
        let mut world = World::new();

        let e = world
            .spawn()
            .insert_bundle((TableStored("abc"), SparseStored(123)))
            .id();
        let f = world
            .spawn()
            .insert_bundle((TableStored("def"), SparseStored(456), A(1)))
            .id();
        assert_eq!(world.get::<TableStored>(e).unwrap().0, "abc");
        assert_eq!(world.get::<SparseStored>(e).unwrap().0, 123);
        assert_eq!(world.get::<TableStored>(f).unwrap().0, "def");
        assert_eq!(world.get::<SparseStored>(f).unwrap().0, 456);

        // test archetype get_mut()
        world.get_mut::<TableStored>(e).unwrap().0 = "xyz";
        assert_eq!(world.get::<TableStored>(e).unwrap().0, "xyz");

        // test sparse set get_mut()
        world.get_mut::<SparseStored>(f).unwrap().0 = 42;
        assert_eq!(world.get::<SparseStored>(f).unwrap().0, 42);
    }

    #[test]
    fn bundle_derive() {
        let mut world = World::new();

        #[derive(Bundle, PartialEq, Debug)]
        struct Foo {
            x: TableStored,
            y: SparseStored,
        }

        assert_eq!(
            <Foo as Bundle>::component_ids(&mut world.components, &mut world.storages),
            vec![
                world.init_component::<TableStored>(),
                world.init_component::<SparseStored>(),
            ]
        );

        let e1 = world
            .spawn()
            .insert_bundle(Foo {
                x: TableStored("abc"),
                y: SparseStored(123),
            })
            .id();
        let e2 = world
            .spawn()
            .insert_bundle((TableStored("def"), SparseStored(456), A(1)))
            .id();
        assert_eq!(world.get::<TableStored>(e1).unwrap().0, "abc");
        assert_eq!(world.get::<SparseStored>(e1).unwrap().0, 123);
        assert_eq!(world.get::<TableStored>(e2).unwrap().0, "def");
        assert_eq!(world.get::<SparseStored>(e2).unwrap().0, 456);

        // test archetype get_mut()
        world.get_mut::<TableStored>(e1).unwrap().0 = "xyz";
        assert_eq!(world.get::<TableStored>(e1).unwrap().0, "xyz");

        // test sparse set get_mut()
        world.get_mut::<SparseStored>(e2).unwrap().0 = 42;
        assert_eq!(world.get::<SparseStored>(e2).unwrap().0, 42);

        assert_eq!(
            world.entity_mut(e1).remove_bundle::<Foo>().unwrap(),
            Foo {
                x: TableStored("xyz"),
                y: SparseStored(123),
            }
        );

        #[derive(Bundle, PartialEq, Debug)]
        struct Nested {
            a: A,
            #[bundle]
            foo: Foo,
            b: B,
        }

        assert_eq!(
            <Nested as Bundle>::component_ids(&mut world.components, &mut world.storages),
            vec![
                world.init_component::<A>(),
                world.init_component::<TableStored>(),
                world.init_component::<SparseStored>(),
                world.init_component::<B>(),
            ]
        );

        let e3 = world
            .spawn()
            .insert_bundle(Nested {
                a: A(1),
                foo: Foo {
                    x: TableStored("ghi"),
                    y: SparseStored(789),
                },
                b: B(2),
            })
            .id();

        assert_eq!(world.get::<TableStored>(e3).unwrap().0, "ghi");
        assert_eq!(world.get::<SparseStored>(e3).unwrap().0, 789);
        assert_eq!(world.get::<A>(e3).unwrap().0, 1);
        assert_eq!(world.get::<B>(e3).unwrap().0, 2);
        assert_eq!(
            world.entity_mut(e3).remove_bundle::<Nested>().unwrap(),
            Nested {
                a: A(1),
                foo: Foo {
                    x: TableStored("ghi"),
                    y: SparseStored(789),
                },
                b: B(2),
            }
        );
    }

    #[test]
    fn despawn_table_storage() {
        let mut world = World::new();
        let e = world
            .spawn()
            .insert_bundle((TableStored("abc"), A(123)))
            .id();
        let f = world
            .spawn()
            .insert_bundle((TableStored("def"), A(456)))
            .id();
        assert_eq!(world.entities.len(), 2);
        assert!(world.despawn(e));
        assert_eq!(world.entities.len(), 1);
        assert!(world.get::<TableStored>(e).is_none());
        assert!(world.get::<A>(e).is_none());
        assert_eq!(world.get::<TableStored>(f).unwrap().0, "def");
        assert_eq!(world.get::<A>(f).unwrap().0, 456);
    }

    #[test]
    fn despawn_mixed_storage() {
        let mut world = World::new();

        let e = world
            .spawn()
            .insert_bundle((TableStored("abc"), SparseStored(123)))
            .id();
        let f = world
            .spawn()
            .insert_bundle((TableStored("def"), SparseStored(456)))
            .id();
        assert_eq!(world.entities.len(), 2);
        assert!(world.despawn(e));
        assert_eq!(world.entities.len(), 1);
        assert!(world.get::<TableStored>(e).is_none());
        assert!(world.get::<SparseStored>(e).is_none());
        assert_eq!(world.get::<TableStored>(f).unwrap().0, "def");
        assert_eq!(world.get::<SparseStored>(f).unwrap().0, 456);
    }

    #[test]
    fn query_all() {
        let mut world = World::new();
        let e = world
            .spawn()
            .insert_bundle((TableStored("abc"), A(123)))
            .id();
        let f = world
            .spawn()
            .insert_bundle((TableStored("def"), A(456)))
            .id();

        let ents = world
            .query::<(Entity, &A, &TableStored)>()
            .iter(&world)
            .map(|(e, &i, &s)| (e, i, s))
            .collect::<Vec<_>>();
        assert_eq!(
            ents,
            &[
                (e, A(123), TableStored("abc")),
                (f, A(456), TableStored("def"))
            ]
        );
    }

    #[test]
    fn query_all_for_each() {
        let mut world = World::new();
        let e = world
            .spawn()
            .insert_bundle((TableStored("abc"), A(123)))
            .id();
        let f = world
            .spawn()
            .insert_bundle((TableStored("def"), A(456)))
            .id();

        let mut results = Vec::new();
        world
            .query::<(Entity, &A, &TableStored)>()
            .for_each(&world, |(e, &i, &s)| results.push((e, i, s)));
        assert_eq!(
            results,
            &[
                (e, A(123), TableStored("abc")),
                (f, A(456), TableStored("def"))
            ]
        );
    }

    #[test]
    fn query_single_component() {
        let mut world = World::new();
        let e = world
            .spawn()
            .insert_bundle((TableStored("abc"), A(123)))
            .id();
        let f = world
            .spawn()
            .insert_bundle((TableStored("def"), A(456), B(1)))
            .id();
        let ents = world
            .query::<(Entity, &A)>()
            .iter(&world)
            .map(|(e, &i)| (e, i))
            .collect::<Vec<_>>();
        assert_eq!(ents, &[(e, A(123)), (f, A(456))]);
    }

    #[test]
    fn stateful_query_handles_new_archetype() {
        let mut world = World::new();
        let e = world
            .spawn()
            .insert_bundle((TableStored("abc"), A(123)))
            .id();
        let mut query = world.query::<(Entity, &A)>();

        let ents = query.iter(&world).map(|(e, &i)| (e, i)).collect::<Vec<_>>();
        assert_eq!(ents, &[(e, A(123))]);

        let f = world
            .spawn()
            .insert_bundle((TableStored("def"), A(456), B(1)))
            .id();
        let ents = query.iter(&world).map(|(e, &i)| (e, i)).collect::<Vec<_>>();
        assert_eq!(ents, &[(e, A(123)), (f, A(456))]);
    }

    #[test]
    fn query_single_component_for_each() {
        let mut world = World::new();
        let e = world
            .spawn()
            .insert_bundle((TableStored("abc"), A(123)))
            .id();
        let f = world
            .spawn()
            .insert_bundle((TableStored("def"), A(456), B(1)))
            .id();
        let mut results = Vec::new();
        world
            .query::<(Entity, &A)>()
            .for_each(&world, |(e, &i)| results.push((e, i)));
        assert_eq!(results, &[(e, A(123)), (f, A(456))]);
    }

    #[test]
    fn par_for_each_dense() {
        let mut world = World::new();
        let task_pool = TaskPool::default();
        let e1 = world.spawn().insert(A(1)).id();
        let e2 = world.spawn().insert(A(2)).id();
        let e3 = world.spawn().insert(A(3)).id();
        let e4 = world.spawn().insert_bundle((A(4), B(1))).id();
        let e5 = world.spawn().insert_bundle((A(5), B(1))).id();
        let results = Arc::new(Mutex::new(Vec::new()));
        world
            .query::<(Entity, &A)>()
            .par_for_each(&world, &task_pool, 2, |(e, &A(i))| {
                results.lock().push((e, i));
            });
        results.lock().sort();
        assert_eq!(
            &*results.lock(),
            &[(e1, 1), (e2, 2), (e3, 3), (e4, 4), (e5, 5)]
        );
    }

    #[test]
    fn par_for_each_sparse() {
        let mut world = World::new();

        let task_pool = TaskPool::default();
        let e1 = world.spawn().insert(SparseStored(1)).id();
        let e2 = world.spawn().insert(SparseStored(2)).id();
        let e3 = world.spawn().insert(SparseStored(3)).id();
        let e4 = world.spawn().insert_bundle((SparseStored(4), A(1))).id();
        let e5 = world.spawn().insert_bundle((SparseStored(5), A(1))).id();
        let results = Arc::new(Mutex::new(Vec::new()));
        world.query::<(Entity, &SparseStored)>().par_for_each(
            &world,
            &task_pool,
            2,
            |(e, &SparseStored(i))| results.lock().push((e, i)),
        );
        results.lock().sort();
        assert_eq!(
            &*results.lock(),
            &[(e1, 1), (e2, 2), (e3, 3), (e4, 4), (e5, 5)]
        );
    }

    #[test]
    fn query_missing_component() {
        let mut world = World::new();
        world.spawn().insert_bundle((TableStored("abc"), A(123)));
        world.spawn().insert_bundle((TableStored("def"), A(456)));
        assert!(world.query::<(&B, &A)>().iter(&world).next().is_none());
    }

    #[test]
    fn query_sparse_component() {
        let mut world = World::new();
        world.spawn().insert_bundle((TableStored("abc"), A(123)));
        let f = world
            .spawn()
            .insert_bundle((TableStored("def"), A(456), B(1)))
            .id();
        let ents = world
            .query::<(Entity, &B)>()
            .iter(&world)
            .map(|(e, &b)| (e, b))
            .collect::<Vec<_>>();
        assert_eq!(ents, &[(f, B(1))]);
    }

    #[test]
    fn query_filter_with() {
        let mut world = World::new();
        world.spawn().insert_bundle((A(123), B(1)));
        world.spawn().insert(A(456));
        let result = world
            .query_filtered::<&A, With<B>>()
            .iter(&world)
            .cloned()
            .collect::<Vec<_>>();
        assert_eq!(result, vec![A(123)]);
    }

    #[test]
    fn query_filter_with_for_each() {
        let mut world = World::new();
        world.spawn().insert_bundle((A(123), B(1)));
        world.spawn().insert(A(456));

        let mut results = Vec::new();
        world
            .query_filtered::<&A, With<B>>()
            .for_each(&world, |i| results.push(*i));
        assert_eq!(results, vec![A(123)]);
    }

    #[test]
    fn query_filter_with_sparse() {
        let mut world = World::new();

        world.spawn().insert_bundle((A(123), SparseStored(321)));
        world.spawn().insert(A(456));
        let result = world
            .query_filtered::<&A, With<SparseStored>>()
            .iter(&world)
            .cloned()
            .collect::<Vec<_>>();
        assert_eq!(result, vec![A(123)]);
    }

    #[test]
    fn query_filter_with_sparse_for_each() {
        let mut world = World::new();

        world.spawn().insert_bundle((A(123), SparseStored(321)));
        world.spawn().insert(A(456));
        let mut results = Vec::new();
        world
            .query_filtered::<&A, With<SparseStored>>()
            .for_each(&world, |i| results.push(*i));
        assert_eq!(results, vec![A(123)]);
    }

    #[test]
    fn query_filter_without() {
        let mut world = World::new();
        world.spawn().insert_bundle((A(123), B(321)));
        world.spawn().insert(A(456));
        let result = world
            .query_filtered::<&A, Without<B>>()
            .iter(&world)
            .cloned()
            .collect::<Vec<_>>();
        assert_eq!(result, vec![A(456)]);
    }

    #[test]
    fn query_optional_component_table() {
        let mut world = World::new();
        let e = world
            .spawn()
            .insert_bundle((TableStored("abc"), A(123)))
            .id();
        let f = world
            .spawn()
            .insert_bundle((TableStored("def"), A(456), B(1)))
            .id();
        // this should be skipped
        world.spawn().insert(TableStored("abc"));
        let ents = world
            .query::<(Entity, Option<&B>, &A)>()
            .iter(&world)
            .map(|(e, b, &i)| (e, b.copied(), i))
            .collect::<Vec<_>>();
        assert_eq!(ents, &[(e, None, A(123)), (f, Some(B(1)), A(456))]);
    }

    #[test]
    fn query_optional_component_sparse() {
        let mut world = World::new();

        let e = world
            .spawn()
            .insert_bundle((TableStored("abc"), A(123)))
            .id();
        let f = world
            .spawn()
            .insert_bundle((TableStored("def"), A(456), SparseStored(1)))
            .id();
        // // this should be skipped
        // SparseStored(1).spawn().insert("abc");
        let ents = world
            .query::<(Entity, Option<&SparseStored>, &A)>()
            .iter(&world)
            .map(|(e, b, &i)| (e, b.copied(), i))
            .collect::<Vec<_>>();
        assert_eq!(
            ents,
            &[(e, None, A(123)), (f, Some(SparseStored(1)), A(456))]
        );
    }

    #[test]
    fn query_optional_component_sparse_no_match() {
        let mut world = World::new();

        let e = world
            .spawn()
            .insert_bundle((TableStored("abc"), A(123)))
            .id();
        let f = world
            .spawn()
            .insert_bundle((TableStored("def"), A(456)))
            .id();
        // // this should be skipped
        world.spawn().insert(TableStored("abc"));
        let ents = world
            .query::<(Entity, Option<&SparseStored>, &A)>()
            .iter(&world)
            .map(|(e, b, &i)| (e, b.copied(), i))
            .collect::<Vec<_>>();
        assert_eq!(ents, &[(e, None, A(123)), (f, None, A(456))]);
    }

    #[test]
    fn add_remove_components() {
        let mut world = World::new();
        let e1 = world
            .spawn()
            .insert(A(1))
            .insert_bundle((B(3), TableStored("abc")))
            .id();
        let e2 = world
            .spawn()
            .insert(A(2))
            .insert_bundle((B(4), TableStored("xyz")))
            .id();

        assert_eq!(
            world
                .query::<(Entity, &A, &B)>()
                .iter(&world)
                .map(|(e, &i, &b)| (e, i, b))
                .collect::<Vec<_>>(),
            &[(e1, A(1), B(3)), (e2, A(2), B(4))]
        );

        assert_eq!(world.entity_mut(e1).remove::<A>(), Some(A(1)));
        assert_eq!(
            world
                .query::<(Entity, &A, &B)>()
                .iter(&world)
                .map(|(e, &i, &b)| (e, i, b))
                .collect::<Vec<_>>(),
            &[(e2, A(2), B(4))]
        );
        assert_eq!(
            world
                .query::<(Entity, &B, &TableStored)>()
                .iter(&world)
                .map(|(e, &B(b), &TableStored(s))| (e, b, s))
                .collect::<Vec<_>>(),
            &[(e2, 4, "xyz"), (e1, 3, "abc")]
        );
        world.entity_mut(e1).insert(A(43));
        assert_eq!(
            world
                .query::<(Entity, &A, &B)>()
                .iter(&world)
                .map(|(e, &i, &b)| (e, i, b))
                .collect::<Vec<_>>(),
            &[(e2, A(2), B(4)), (e1, A(43), B(3))]
        );
        world.entity_mut(e1).insert(C);
        assert_eq!(
            world
                .query::<(Entity, &C)>()
                .iter(&world)
                .map(|(e, &f)| (e, f))
                .collect::<Vec<_>>(),
            &[(e1, C)]
        );
    }

    #[test]
    fn table_add_remove_many() {
        let mut world = World::default();
        let mut entities = Vec::with_capacity(10_000);
        for _ in 0..1000 {
            entities.push(world.spawn().insert(B(0)).id());
        }

        for (i, entity) in entities.iter().cloned().enumerate() {
            world.entity_mut(entity).insert(A(i));
        }

        for (i, entity) in entities.iter().cloned().enumerate() {
            assert_eq!(world.entity_mut(entity).remove::<A>(), Some(A(i)));
        }
    }

    #[test]
    fn sparse_set_add_remove_many() {
        let mut world = World::default();

        let mut entities = Vec::with_capacity(1000);
        for _ in 0..4 {
            entities.push(world.spawn().insert(A(2)).id());
        }

        for (i, entity) in entities.iter().cloned().enumerate() {
            world.entity_mut(entity).insert(SparseStored(i as u32));
        }

        for (i, entity) in entities.iter().cloned().enumerate() {
            assert_eq!(
                world.entity_mut(entity).remove::<SparseStored>(),
                Some(SparseStored(i as u32))
            );
        }
    }

    #[test]
    fn remove_missing() {
        let mut world = World::new();
        let e = world
            .spawn()
            .insert_bundle((TableStored("abc"), A(123)))
            .id();
        assert!(world.entity_mut(e).remove::<B>().is_none());
    }

    #[test]
    fn spawn_batch() {
        let mut world = World::new();
        world.spawn_batch((0..100).map(|x| (A(x), TableStored("abc"))));
        let values = world
            .query::<&A>()
            .iter(&world)
            .map(|v| v.0)
            .collect::<Vec<_>>();
        let expected = (0..100).collect::<Vec<_>>();
        assert_eq!(values, expected);
    }

    #[test]
    fn query_get() {
        let mut world = World::new();
        let a = world
            .spawn()
            .insert_bundle((TableStored("abc"), A(123)))
            .id();
        let b = world
            .spawn()
            .insert_bundle((TableStored("def"), A(456)))
            .id();
        let c = world
            .spawn()
            .insert_bundle((TableStored("ghi"), A(789), B(1)))
            .id();

        let mut i32_query = world.query::<&A>();
        assert_eq!(i32_query.get(&world, a).unwrap().0, 123);
        assert_eq!(i32_query.get(&world, b).unwrap().0, 456);

        let mut i32_bool_query = world.query::<(&A, &B)>();
        assert!(i32_bool_query.get(&world, a).is_err());
        assert_eq!(i32_bool_query.get(&world, c).unwrap(), (&A(789), &B(1)));
        assert!(world.despawn(a));
        assert!(i32_query.get(&world, a).is_err());
    }

    #[test]
    fn remove_tracking() {
        let mut world = World::new();

        let a = world.spawn().insert_bundle((SparseStored(0), A(123))).id();
        let b = world.spawn().insert_bundle((SparseStored(1), A(123))).id();

        world.entity_mut(a).despawn();
        assert_eq!(
            world.removed::<A>().collect::<Vec<_>>(),
            &[a],
            "despawning results in 'removed component' state for table components"
        );
        assert_eq!(
            world.removed::<SparseStored>().collect::<Vec<_>>(),
            &[a],
            "despawning results in 'removed component' state for sparse set components"
        );

        world.entity_mut(b).insert(B(1));
        assert_eq!(
            world.removed::<A>().collect::<Vec<_>>(),
            &[a],
            "archetype moves does not result in 'removed component' state"
        );

        world.entity_mut(b).remove::<A>();
        assert_eq!(
            world.removed::<A>().collect::<Vec<_>>(),
            &[a, b],
            "removing a component results in a 'removed component' state"
        );

        world.clear_trackers();
        assert_eq!(
            world.removed::<A>().collect::<Vec<_>>(),
            &[],
            "clearning trackers clears removals"
        );
        assert_eq!(
            world.removed::<SparseStored>().collect::<Vec<_>>(),
            &[],
            "clearning trackers clears removals"
        );
        assert_eq!(
            world.removed::<B>().collect::<Vec<_>>(),
            &[],
            "clearning trackers clears removals"
        );

        // TODO: uncomment when world.clear() is implemented
        // let c = world.spawn().insert_bundle(("abc", 123)).id();
        // let d = world.spawn().insert_bundle(("abc", 123)).id();
        // world.clear();
        // assert_eq!(
        //     world.removed::<i32>(),
        //     &[c, d],
        //     "world clears result in 'removed component' states"
        // );
        // assert_eq!(
        //     world.removed::<&'static str>(),
        //     &[c, d, b],
        //     "world clears result in 'removed component' states"
        // );
        // assert_eq!(
        //     world.removed::<f64>(),
        //     &[b],
        //     "world clears result in 'removed component' states"
        // );
    }

    #[test]
    fn added_tracking() {
        let mut world = World::new();
        let a = world.spawn().insert(A(123)).id();

        assert_eq!(world.query::<&A>().iter(&world).count(), 1);
        assert_eq!(
            world.query_filtered::<(), Added<A>>().iter(&world).count(),
            1
        );
        assert_eq!(world.query::<&A>().iter(&world).count(), 1);
        assert_eq!(
            world.query_filtered::<(), Added<A>>().iter(&world).count(),
            1
        );
        assert!(world.query::<&A>().get(&world, a).is_ok());
        assert!(world
            .query_filtered::<(), Added<A>>()
            .get(&world, a)
            .is_ok());
        assert!(world.query::<&A>().get(&world, a).is_ok());
        assert!(world
            .query_filtered::<(), Added<A>>()
            .get(&world, a)
            .is_ok());

        world.clear_trackers();

        assert_eq!(world.query::<&A>().iter(&world).count(), 1);
        assert_eq!(
            world.query_filtered::<(), Added<A>>().iter(&world).count(),
            0
        );
        assert_eq!(world.query::<&A>().iter(&world).count(), 1);
        assert_eq!(
            world.query_filtered::<(), Added<A>>().iter(&world).count(),
            0
        );
        assert!(world.query::<&A>().get(&world, a).is_ok());
        assert!(world
            .query_filtered::<(), Added<A>>()
            .get(&world, a)
            .is_err());
        assert!(world.query::<&A>().get(&world, a).is_ok());
        assert!(world
            .query_filtered::<(), Added<A>>()
            .get(&world, a)
            .is_err());
    }

    #[test]
    fn added_queries() {
        let mut world = World::default();
        let e1 = world.spawn().insert(A(0)).id();

        fn get_added<Com: Component>(world: &mut World) -> Vec<Entity> {
            world
                .query_filtered::<Entity, Added<Com>>()
                .iter(world)
                .collect::<Vec<Entity>>()
        }

        assert_eq!(get_added::<A>(&mut world), vec![e1]);
        world.entity_mut(e1).insert(B(0));
        assert_eq!(get_added::<A>(&mut world), vec![e1]);
        assert_eq!(get_added::<B>(&mut world), vec![e1]);

        world.clear_trackers();
        assert!(get_added::<A>(&mut world).is_empty());
        let e2 = world.spawn().insert_bundle((A(1), B(1))).id();
        assert_eq!(get_added::<A>(&mut world), vec![e2]);
        assert_eq!(get_added::<B>(&mut world), vec![e2]);

        let added = world
            .query_filtered::<Entity, (Added<A>, Added<B>)>()
            .iter(&world)
            .collect::<Vec<Entity>>();
        assert_eq!(added, vec![e2]);
    }

    #[test]
    fn changed_trackers() {
        let mut world = World::default();
        let e1 = world.spawn().insert_bundle((A(0), B(0))).id();
        let e2 = world.spawn().insert_bundle((A(0), B(0))).id();
        let e3 = world.spawn().insert_bundle((A(0), B(0))).id();
        world.spawn().insert_bundle((A(0), B(0)));

        world.clear_trackers();

        for (i, mut a) in world.query::<&mut A>().iter_mut(&mut world).enumerate() {
            if i % 2 == 0 {
                a.0 += 1;
            }
        }

        fn get_filtered<F: WorldQuery>(world: &mut World) -> Vec<Entity>
        where
            F::Fetch: FilterFetch,
        {
            world
                .query_filtered::<Entity, F>()
                .iter(world)
                .collect::<Vec<Entity>>()
        }

        assert_eq!(get_filtered::<Changed<A>>(&mut world), vec![e1, e3]);

        // ensure changing an entity's archetypes also moves its changed state
        world.entity_mut(e1).insert(C);

        assert_eq!(get_filtered::<Changed<A>>(&mut world), vec![e3, e1], "changed entities list should not change (although the order will due to archetype moves)");

        // spawning a new A entity should not change existing changed state
        world.entity_mut(e1).insert_bundle((A(0), B(0)));
        assert_eq!(
            get_filtered::<Changed<A>>(&mut world),
            vec![e3, e1],
            "changed entities list should not change"
        );

        // removing an unchanged entity should not change changed state
        assert!(world.despawn(e2));
        assert_eq!(
            get_filtered::<Changed<A>>(&mut world),
            vec![e3, e1],
            "changed entities list should not change"
        );

        // removing a changed entity should remove it from enumeration
        assert!(world.despawn(e1));
        assert_eq!(
            get_filtered::<Changed<A>>(&mut world),
            vec![e3],
            "e1 should no longer be returned"
        );

        world.clear_trackers();

        assert!(get_filtered::<Changed<A>>(&mut world).is_empty());

        let e4 = world.spawn().id();

        world.entity_mut(e4).insert(A(0));
        assert_eq!(get_filtered::<Changed<A>>(&mut world), vec![e4]);
        assert_eq!(get_filtered::<Added<A>>(&mut world), vec![e4]);

        world.entity_mut(e4).insert(A(1));
        assert_eq!(get_filtered::<Changed<A>>(&mut world), vec![e4]);

        world.clear_trackers();

        // ensure inserting multiple components set changed state for all components and set added
        // state for non existing components even when changing archetype.
        world.entity_mut(e4).insert_bundle((A(0), B(0)));

        assert!(get_filtered::<Added<A>>(&mut world).is_empty());
        assert_eq!(get_filtered::<Changed<A>>(&mut world), vec![e4]);
        assert_eq!(get_filtered::<Added<B>>(&mut world), vec![e4]);
        assert_eq!(get_filtered::<Changed<B>>(&mut world), vec![e4]);
    }

    #[test]
    fn empty_spawn() {
        let mut world = World::default();
        let e = world.spawn().id();
        let mut e_mut = world.entity_mut(e);
        e_mut.insert(A(0));
        assert_eq!(e_mut.get::<A>().unwrap(), &A(0));
    }

    #[test]
    fn reserve_and_spawn() {
        let mut world = World::default();
        let e = world.entities().reserve_entity();
        world.flush();
        let mut e_mut = world.entity_mut(e);
        e_mut.insert(A(0));
        assert_eq!(e_mut.get::<A>().unwrap(), &A(0));
    }

    #[test]
    fn changed_query() {
        let mut world = World::default();
        let e1 = world.spawn().insert_bundle((A(0), B(0))).id();

        fn get_changed(world: &mut World) -> Vec<Entity> {
            world
                .query_filtered::<Entity, Changed<A>>()
                .iter(world)
                .collect::<Vec<Entity>>()
        }
        assert_eq!(get_changed(&mut world), vec![e1]);
        world.clear_trackers();
        assert_eq!(get_changed(&mut world), vec![]);
        *world.get_mut(e1).unwrap() = A(1);
        assert_eq!(get_changed(&mut world), vec![e1]);
    }

    #[test]
    fn resource() {
        let mut world = World::default();
        assert!(world.get_resource::<i32>().is_none());
        assert!(!world.contains_resource::<i32>());
        assert!(!world.is_resource_added::<i32>());
        assert!(!world.is_resource_changed::<i32>());

        world.insert_resource(123);
        let resource_id = world
            .components()
            .get_resource_id(TypeId::of::<i32>())
            .unwrap();
        let archetype_component_id = world
            .archetypes()
            .resource()
            .get_archetype_component_id(resource_id)
            .unwrap();

        assert_eq!(*world.get_resource::<i32>().expect("resource exists"), 123);
        assert!(world.contains_resource::<i32>());
        assert!(world.is_resource_added::<i32>());
        assert!(world.is_resource_changed::<i32>());

        world.insert_resource(456u64);
        assert_eq!(
            *world.get_resource::<u64>().expect("resource exists"),
            456u64
        );

        world.insert_resource(789u64);
        assert_eq!(*world.get_resource::<u64>().expect("resource exists"), 789);

        {
            let mut value = world.get_resource_mut::<u64>().expect("resource exists");
            assert_eq!(*value, 789);
            *value = 10;
        }

        assert_eq!(
            world.get_resource::<u64>(),
            Some(&10),
            "resource changes are preserved"
        );

        assert_eq!(
            world.remove_resource::<u64>(),
            Some(10),
            "removed resource has the correct value"
        );
        assert_eq!(
            world.get_resource::<u64>(),
            None,
            "removed resource no longer exists"
        );
        assert_eq!(
            world.remove_resource::<u64>(),
            None,
            "double remove returns nothing"
        );

        world.insert_resource(1u64);
        assert_eq!(
            world.get_resource::<u64>(),
            Some(&1u64),
            "re-inserting resources works"
        );

        assert_eq!(
            world.get_resource::<i32>(),
            Some(&123),
            "other resources are unaffected"
        );

        let current_resource_id = world
            .components()
            .get_resource_id(TypeId::of::<i32>())
            .unwrap();
        assert_eq!(
            resource_id, current_resource_id,
            "resource id does not change after removing / re-adding"
        );

        let current_archetype_component_id = world
            .archetypes()
            .resource()
            .get_archetype_component_id(current_resource_id)
            .unwrap();

        assert_eq!(
            archetype_component_id, current_archetype_component_id,
            "resource archetype component id does not change after removing / re-adding"
        );
    }

    #[test]
    fn remove_intersection() {
        let mut world = World::default();
        let e1 = world
            .spawn()
            .insert_bundle((A(1), B(1), TableStored("a")))
            .id();

        let mut e = world.entity_mut(e1);
        assert_eq!(e.get::<TableStored>(), Some(&TableStored("a")));
        assert_eq!(e.get::<A>(), Some(&A(1)));
        assert_eq!(e.get::<B>(), Some(&B(1)));
        assert_eq!(
            e.get::<C>(),
            None,
            "C is not in the entity, so it should not exist"
        );

        e.remove_bundle_intersection::<(A, B, C)>();
        assert_eq!(
            e.get::<TableStored>(),
            Some(&TableStored("a")),
            "TableStored is not in the removed bundle, so it should exist"
        );
        assert_eq!(
            e.get::<A>(),
            None,
            "i32 is in the removed bundle, so it should not exist"
        );
        assert_eq!(
            e.get::<B>(),
            None,
            "f64 is in the removed bundle, so it should not exist"
        );
        assert_eq!(
            e.get::<C>(),
            None,
            "usize is in the removed bundle, so it should not exist"
        );
    }

    #[test]
    fn remove_bundle() {
        let mut world = World::default();
        world.spawn().insert_bundle((A(1), B(1), TableStored("1")));
        let e2 = world
            .spawn()
            .insert_bundle((A(2), B(2), TableStored("2")))
            .id();
        world.spawn().insert_bundle((A(3), B(3), TableStored("3")));

        let mut query = world.query::<(&B, &TableStored)>();
        let results = query
            .iter(&world)
            .map(|(a, b)| (a.0, b.0))
            .collect::<Vec<_>>();
        assert_eq!(results, vec![(1, "1"), (2, "2"), (3, "3"),]);

        let removed_bundle = world
            .entity_mut(e2)
            .remove_bundle::<(B, TableStored)>()
            .unwrap();
        assert_eq!(removed_bundle, (B(2), TableStored("2")));

        let results = query
            .iter(&world)
            .map(|(a, b)| (a.0, b.0))
            .collect::<Vec<_>>();
        assert_eq!(results, vec![(1, "1"), (3, "3"),]);

        let mut a_query = world.query::<&A>();
        let results = a_query.iter(&world).map(|a| a.0).collect::<Vec<_>>();
        assert_eq!(results, vec![1, 3, 2]);

        let entity_ref = world.entity(e2);
        assert_eq!(
            entity_ref.get::<A>(),
            Some(&A(2)),
            "A is not in the removed bundle, so it should exist"
        );
        assert_eq!(
            entity_ref.get::<B>(),
            None,
            "B is in the removed bundle, so it should not exist"
        );
        assert_eq!(
            entity_ref.get::<TableStored>(),
            None,
            "TableStored is in the removed bundle, so it should not exist"
        );
    }

    #[test]
    fn non_send_resource() {
        let mut world = World::default();
        world.insert_non_send_resource(123i32);
        world.insert_non_send_resource(456i64);
        assert_eq!(*world.get_non_send_resource::<i32>().unwrap(), 123);
        assert_eq!(*world.get_non_send_resource_mut::<i64>().unwrap(), 456);
    }

    #[test]
    #[should_panic]
    fn non_send_resource_panic() {
        let mut world = World::default();
        world.insert_non_send_resource(0i32);
        std::thread::spawn(move || {
            let _ = world.get_non_send_resource_mut::<i32>();
        })
        .join()
        .unwrap();
    }

    #[test]
    fn trackers_query() {
        let mut world = World::default();
        let e1 = world.spawn().insert_bundle((A(0), B(0))).id();
        world.spawn().insert(B(0));

        let mut trackers_query = world.query::<Option<ChangeTrackers<A>>>();
        let trackers = trackers_query.iter(&world).collect::<Vec<_>>();
        let a_trackers = trackers[0].as_ref().unwrap();
        assert!(trackers[1].is_none());
        assert!(a_trackers.is_added());
        assert!(a_trackers.is_changed());
        world.clear_trackers();
        let trackers = trackers_query.iter(&world).collect::<Vec<_>>();
        let a_trackers = trackers[0].as_ref().unwrap();
        assert!(!a_trackers.is_added());
        assert!(!a_trackers.is_changed());
        *world.get_mut(e1).unwrap() = A(1);
        let trackers = trackers_query.iter(&world).collect::<Vec<_>>();
        let a_trackers = trackers[0].as_ref().unwrap();
        assert!(!a_trackers.is_added());
        assert!(a_trackers.is_changed());
    }

    #[test]
    fn exact_size_query() {
        let mut world = World::default();
        world.spawn().insert_bundle((A(0), B(0)));
        world.spawn().insert_bundle((A(0), B(0)));
        world.spawn().insert_bundle((A(0), B(0), C));
        world.spawn().insert(C);

        let mut query = world.query::<(&A, &B)>();
        assert_eq!(query.iter(&world).len(), 3);
    }

    #[test]
    #[should_panic]
    fn duplicate_components_panic() {
        let mut world = World::new();
        world.spawn().insert_bundle((A(1), A(2)));
    }

    #[test]
    #[should_panic]
    fn ref_and_mut_query_panic() {
        let mut world = World::new();
        world.query::<(&A, &mut A)>();
    }

    #[test]
    #[should_panic]
    fn mut_and_ref_query_panic() {
        let mut world = World::new();
        world.query::<(&mut A, &A)>();
    }

    #[test]
    #[should_panic]
    fn mut_and_mut_query_panic() {
        let mut world = World::new();
        world.query::<(&mut A, &mut A)>();
    }

    #[test]
    #[should_panic]
    fn multiple_worlds_same_query_iter() {
        let mut world_a = World::new();
        let world_b = World::new();
        let mut query = world_a.query::<&A>();
        query.iter(&world_a);
        query.iter(&world_b);
    }

    #[test]
    fn query_filters_dont_collide_with_fetches() {
        let mut world = World::new();
        world.query_filtered::<&mut A, Changed<A>>();
    }

    #[test]
    fn filtered_query_access() {
        let mut world = World::new();
        let query = world.query_filtered::<&mut A, Changed<B>>();

        let mut expected = FilteredAccess::<ComponentId>::default();
        let a_id = world.components.get_id(TypeId::of::<A>()).unwrap();
        let b_id = world.components.get_id(TypeId::of::<B>()).unwrap();
        expected.add_write(a_id);
        expected.add_read(b_id);
        assert!(
            query.component_access.eq(&expected),
            "ComponentId access from query fetch and query filter should be combined"
        );
    }

    #[test]
    #[should_panic]
    fn multiple_worlds_same_query_get() {
        let mut world_a = World::new();
        let world_b = World::new();
        let mut query = world_a.query::<&A>();
        let _ = query.get(&world_a, Entity::from_raw(0));
        let _ = query.get(&world_b, Entity::from_raw(0));
    }

    #[test]
    #[should_panic]
    fn multiple_worlds_same_query_for_each() {
        let mut world_a = World::new();
        let world_b = World::new();
        let mut query = world_a.query::<&A>();
        query.for_each(&world_a, |_| {});
        query.for_each(&world_b, |_| {});
    }

    #[test]
    fn resource_scope() {
        let mut world = World::default();
        world.insert_resource::<i32>(0);
        world.resource_scope(|world: &mut World, mut value: Mut<i32>| {
            *value += 1;
            assert!(!world.contains_resource::<i32>());
        });
        assert_eq!(*world.get_resource::<i32>().unwrap(), 1);
    }

    #[test]
    fn insert_overwrite_drop() {
        let (dropck1, dropped1) = DropCk::new_pair();
        let (dropck2, dropped2) = DropCk::new_pair();
        let mut world = World::default();
        world.spawn().insert(dropck1).insert(dropck2);
        assert_eq!(dropped1.load(Ordering::Relaxed), 1);
        assert_eq!(dropped2.load(Ordering::Relaxed), 0);
        drop(world);
        assert_eq!(dropped1.load(Ordering::Relaxed), 1);
        assert_eq!(dropped2.load(Ordering::Relaxed), 1);
    }

    #[test]
    fn insert_overwrite_drop_sparse() {
        let (dropck1, dropped1) = DropCk::new_pair();
        let (dropck2, dropped2) = DropCk::new_pair();
        let mut world = World::default();

        world
            .spawn()
            .insert(DropCkSparse(dropck1))
            .insert(DropCkSparse(dropck2));
        assert_eq!(dropped1.load(Ordering::Relaxed), 1);
        assert_eq!(dropped2.load(Ordering::Relaxed), 0);
        drop(world);
        assert_eq!(dropped1.load(Ordering::Relaxed), 1);
        assert_eq!(dropped2.load(Ordering::Relaxed), 1);
    }

    #[test]
    fn clear_entities() {
        let mut world = World::default();

        world.insert_resource::<i32>(0);
        world.spawn().insert(A(1));
        world.spawn().insert(SparseStored(1));

        let mut q1 = world.query::<&A>();
        let mut q2 = world.query::<&SparseStored>();

        assert_eq!(q1.iter(&world).len(), 1);
        assert_eq!(q2.iter(&world).len(), 1);
        assert_eq!(world.entities().len(), 2);

        world.clear_entities();

        assert_eq!(
            q1.iter(&world).len(),
            0,
            "world should not contain table components"
        );
        assert_eq!(
            q2.iter(&world).len(),
            0,
            "world should not contain sparse set components"
        );
        assert_eq!(
            world.entities().len(),
            0,
            "world should not have any entities"
        );
        assert_eq!(
            *world.get_resource::<i32>().unwrap(),
            0,
            "world should still contain resources"
        );
    }

    #[test]
    fn reserve_entities_across_worlds() {
        let mut world_a = World::default();
        let mut world_b = World::default();

        let e1 = world_a.spawn().insert(A(1)).id();
        let e2 = world_a.spawn().insert(A(2)).id();
        let e3 = world_a.entities().reserve_entity();
        world_a.flush();

        let world_a_max_entities = world_a.entities().meta.len();
        world_b
            .entities
            .reserve_entities(world_a_max_entities as u32);
        world_b.entities.flush_as_invalid();

        let e4 = world_b.spawn().insert(A(4)).id();
        assert_eq!(
            e4,
            Entity {
                generation: 0,
                id: 3,
            },
            "new entity is created immediately after world_a's max entity"
        );
        assert!(world_b.get::<A>(e1).is_none());
        assert!(world_b.get_entity(e1).is_none());

        assert!(world_b.get::<A>(e2).is_none());
        assert!(world_b.get_entity(e2).is_none());

        assert!(world_b.get::<A>(e3).is_none());
        assert!(world_b.get_entity(e3).is_none());

        world_b.get_or_spawn(e1).unwrap().insert(B(1));
        assert_eq!(
            world_b.get::<B>(e1),
            Some(&B(1)),
            "spawning into 'world_a' entities works"
        );

        world_b.get_or_spawn(e4).unwrap().insert(B(4));
        assert_eq!(
            world_b.get::<B>(e4),
            Some(&B(4)),
            "spawning into existing `world_b` entities works"
        );
        assert_eq!(
            world_b.get::<A>(e4),
            Some(&A(4)),
            "spawning into existing `world_b` entities works"
        );

        let e4_mismatched_generation = Entity {
            generation: 1,
            id: 3,
        };
        assert!(
            world_b.get_or_spawn(e4_mismatched_generation).is_none(),
            "attempting to spawn on top of an entity with a mismatched entity generation fails"
        );
        assert_eq!(
            world_b.get::<B>(e4),
            Some(&B(4)),
            "failed mismatched spawn doesn't change existing entity"
        );
        assert_eq!(
            world_b.get::<A>(e4),
            Some(&A(4)),
            "failed mismatched spawn doesn't change existing entity"
        );

        let high_non_existent_entity = Entity {
            generation: 0,
            id: 6,
        };
        world_b
            .get_or_spawn(high_non_existent_entity)
            .unwrap()
            .insert(B(10));
        assert_eq!(
            world_b.get::<B>(high_non_existent_entity),
            Some(&B(10)),
            "inserting into newly allocated high / non-continous entity id works"
        );

        let high_non_existent_but_reserved_entity = Entity {
            generation: 0,
            id: 5,
        };
        assert!(
            world_b.get_entity(high_non_existent_but_reserved_entity).is_none(),
            "entities between high-newly allocated entity and continuous block of existing entities don't exist"
        );

        let reserved_entities = vec![
            world_b.entities().reserve_entity(),
            world_b.entities().reserve_entity(),
            world_b.entities().reserve_entity(),
            world_b.entities().reserve_entity(),
        ];

        assert_eq!(
            reserved_entities,
            vec![
                Entity {
                    generation: 0,
                    id: 5
                },
                Entity {
                    generation: 0,
                    id: 4
                },
                Entity {
                    generation: 0,
                    id: 7,
                },
                Entity {
                    generation: 0,
                    id: 8,
                },
            ],
            "space between original entities and high entities is used for new entity ids"
        );
    }

    #[test]
    fn insert_or_spawn_batch() {
        let mut world = World::default();
        let e0 = world.spawn().insert(A(0)).id();
        let e1 = Entity::from_raw(1);

        let values = vec![(e0, (B(0), C)), (e1, (B(1), C))];

        world.insert_or_spawn_batch(values).unwrap();

        assert_eq!(
            world.get::<A>(e0),
            Some(&A(0)),
            "existing component was preserved"
        );
        assert_eq!(
            world.get::<B>(e0),
            Some(&B(0)),
            "pre-existing entity received correct B component"
        );
        assert_eq!(
            world.get::<B>(e1),
            Some(&B(1)),
            "new entity was spawned and received correct B component"
        );
        assert_eq!(
            world.get::<C>(e0),
            Some(&C),
            "pre-existing entity received C component"
        );
        assert_eq!(
            world.get::<C>(e1),
            Some(&C),
            "new entity was spawned and received C component"
        );
    }

    #[test]
    fn insert_or_spawn_batch_invalid() {
        let mut world = World::default();
        let e0 = world.spawn().insert(A(0)).id();
        let e1 = Entity::from_raw(1);
        let e2 = world.spawn().id();
        let invalid_e2 = Entity {
            generation: 1,
            id: e2.id,
        };

        let values = vec![(e0, (B(0), C)), (e1, (B(1), C)), (invalid_e2, (B(2), C))];

        let result = world.insert_or_spawn_batch(values);

        assert_eq!(
            result,
            Err(vec![invalid_e2]),
            "e2 failed to be spawned or inserted into"
        );

        assert_eq!(
            world.get::<A>(e0),
            Some(&A(0)),
            "existing component was preserved"
        );
        assert_eq!(
            world.get::<B>(e0),
            Some(&B(0)),
            "pre-existing entity received correct B component"
        );
        assert_eq!(
            world.get::<B>(e1),
            Some(&B(1)),
            "new entity was spawned and received correct B component"
        );
        assert_eq!(
            world.get::<C>(e0),
            Some(&C),
            "pre-existing entity received C component"
        );
        assert_eq!(
            world.get::<C>(e1),
            Some(&C),
            "new entity was spawned and received C component"
        );
    }
}<|MERGE_RESOLUTION|>--- conflicted
+++ resolved
@@ -33,13 +33,8 @@
             Schedule, Stage, StageLabel, State, SystemLabel, SystemSet, SystemStage,
         },
         system::{
-<<<<<<< HEAD
-            Commands, ConfigurableSystem, In, IntoChainSystem, IntoExclusiveSystem, IntoSystem,
-            Local, NonSend, NonSendMut, ParamSet, Query, RemovedComponents, Res, ResMut, System,
-=======
             Commands, In, IntoChainSystem, IntoExclusiveSystem, IntoSystem, Local, NonSend,
             NonSendMut, ParamSet, Query, RemovedComponents, Res, ResMut, System,
->>>>>>> 538a12e3
         },
         world::{FromWorld, Mut, World},
     };
