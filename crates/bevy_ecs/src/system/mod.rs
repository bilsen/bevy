//! Tools for controlling behavior in an ECS application.
//!
//! Systems define how an ECS based application behaves. They have to be registered to a
//! [`SystemStage`](crate::schedule::SystemStage) to be able to run. A system is usually
//! written as a normal function that will be automatically converted into a system.
//!
//! System functions can have parameters, through which one can query and mutate Bevy ECS state.
//! Only types that implement [`SystemParam`] can be used, automatically fetching data from
//! the [`World`](crate::world::World).
//!
//! System functions often look like this:
//!
//! ```
//! # use bevy_ecs::prelude::*;
//! #
//! # #[derive(Component)]
//! # struct Player { alive: bool }
//! # #[derive(Component)]
//! # struct Score(u32);
//! # struct Round(u32);
//! #
//! fn update_score_system(
//!     mut query: Query<(&Player, &mut Score)>,
//!     mut round: ResMut<Round>,
//! ) {
//!     for (player, mut score) in query.iter_mut() {
//!         if player.alive {
//!             score.0 += round.0;
//!         }
//!     }
//!     round.0 += 1;
//! }
//! # bevy_ecs::system::assert_is_system(update_score_system);
//! ```
//!
//! # System ordering
//!
//! While the execution of systems is usually parallel and not deterministic, there are two
//! ways to determine a certain degree of execution order:
//!
//! - **System Stages:** They determine hard execution synchronization boundaries inside of
//!   which systems run in parallel by default.
//! - **Labeling:** First, systems are labeled upon creation by calling `.label()`. Then,
//!   methods such as `.before()` and `.after()` are appended to systems to determine
//!   execution order in respect to other systems.
//!
//! # System parameter list
//! Following is the complete list of accepted types as system parameters:
//!
//! - [`Query`]
//! - [`Res`] and `Option<Res>`
//! - [`ResMut`] and `Option<ResMut>`
//! - [`Commands`]
//! - [`Local`]
//! - [`EventReader`](crate::event::EventReader)
//! - [`EventWriter`](crate::event::EventWriter)
//! - [`NonSend`] and `Option<NonSend>`
//! - [`NonSendMut`] and `Option<NonSendMut>`
//! - [`&World`](crate::world::World)
//! - [`RemovedComponents`]
//! - [`SystemChangeTick`]
//! - [`Archetypes`](crate::archetype::Archetypes) (Provides Archetype metadata)
//! - [`Bundles`](crate::bundle::Bundles) (Provides Bundles metadata)
//! - [`Components`](crate::component::Components) (Provides Components metadata)
//! - [`Entities`](crate::entity::Entities) (Provides Entities metadata)
//! - All tuples between 1 to 16 elements where each element implements [`SystemParam`]
//! - [`()` (unit primitive type)](https://doc.rust-lang.org/stable/std/primitive.unit.html)

mod commands;
mod exclusive_system;
mod function_system;
mod query;
#[allow(clippy::module_inception)]
mod system;
mod system_chaining;
mod system_param;

pub use commands::*;
pub use exclusive_system::*;
pub use function_system::*;
pub use query::*;
pub use system::*;
pub use system_chaining::*;
pub use system_param::*;

pub fn assert_is_system<In, Out, Params, S: IntoSystem<In, Out, Params>>(sys: S) {
    if false {
        // Check it can be converted into a system
        IntoSystem::into_system(sys);
    }
}

#[cfg(test)]
mod tests {
    use std::any::TypeId;

    use crate::{
        self as bevy_ecs,
        archetype::Archetypes,
        bundle::Bundles,
        component::{Component, Components},
        entity::{Entities, Entity},
        query::{Added, Changed, Or, With, Without},
        schedule::{Schedule, Stage, SystemStage},
        system::{
<<<<<<< HEAD
            ConfigurableSystem, IntoExclusiveSystem, IntoSystem, Local, NonSend, NonSendMut,
            ParamSet, Query, RemovedComponents, Res, ResMut, System, SystemState,
=======
            IntoExclusiveSystem, IntoSystem, Local, NonSend, NonSendMut, ParamSet, Query,
            RemovedComponents, Res, ResMut, System, SystemState,
>>>>>>> 538a12e3
        },
        world::{FromWorld, World},
    };

    #[derive(Component, Debug, Eq, PartialEq, Default)]
    struct A;
    #[derive(Component)]
    struct B;
    #[derive(Component)]
    struct C;
    #[derive(Component)]
    struct D;
    #[derive(Component)]
    struct E;
    #[derive(Component)]
    struct F;

    #[derive(Component)]
    struct W<T>(T);

    #[test]
    fn simple_system() {
        fn sys(query: Query<&A>) {
            for a in query.iter() {
                println!("{:?}", a);
            }
        }

        let mut system = IntoSystem::into_system(sys);
        let mut world = World::new();
        world.spawn().insert(A);

        system.initialize(&mut world);
        for archetype in world.archetypes.iter() {
            system.new_archetype(archetype);
        }
        system.run((), &mut world);
    }

    fn run_system<Param, S: IntoSystem<(), (), Param>>(world: &mut World, system: S) {
        let mut schedule = Schedule::default();
        let mut update = SystemStage::parallel();
        update.add_system(system);
        schedule.add_stage("update", update);
        schedule.run(world);
    }

    #[test]
    fn query_system_gets() {
        fn query_system(
            mut ran: ResMut<bool>,
            entity_query: Query<Entity, With<A>>,
            b_query: Query<&B>,
            a_c_query: Query<(&A, &C)>,
            d_query: Query<&D>,
        ) {
            let entities = entity_query.iter().collect::<Vec<Entity>>();
            assert!(
                b_query.get_component::<B>(entities[0]).is_err(),
                "entity 0 should not have B"
            );
            assert!(
                b_query.get_component::<B>(entities[1]).is_ok(),
                "entity 1 should have B"
            );
            assert!(
                b_query.get_component::<A>(entities[1]).is_err(),
                "entity 1 should have A, but b_query shouldn't have access to it"
            );
            assert!(
                b_query.get_component::<D>(entities[3]).is_err(),
                "entity 3 should have D, but it shouldn't be accessible from b_query"
            );
            assert!(
                b_query.get_component::<C>(entities[2]).is_err(),
                "entity 2 has C, but it shouldn't be accessible from b_query"
            );
            assert!(
                a_c_query.get_component::<C>(entities[2]).is_ok(),
                "entity 2 has C, and it should be accessible from a_c_query"
            );
            assert!(
                a_c_query.get_component::<D>(entities[3]).is_err(),
                "entity 3 should have D, but it shouldn't be accessible from b_query"
            );
            assert!(
                d_query.get_component::<D>(entities[3]).is_ok(),
                "entity 3 should have D"
            );

            *ran = true;
        }

        let mut world = World::default();
        world.insert_resource(false);
        world.spawn().insert_bundle((A,));
        world.spawn().insert_bundle((A, B));
        world.spawn().insert_bundle((A, C));
        world.spawn().insert_bundle((A, D));

        run_system(&mut world, query_system);

        assert!(*world.get_resource::<bool>().unwrap(), "system ran");
    }

    #[test]
    fn or_param_set_system() {
        // Regression test for issue #762
        fn query_system(
            mut ran: ResMut<bool>,
            mut set: ParamSet<(
                Query<(), Or<(Changed<A>, Changed<B>)>>,
                Query<(), Or<(Added<A>, Added<B>)>>,
            )>,
        ) {
            let changed = set.p0().iter().count();
            let added = set.p1().iter().count();

            assert_eq!(changed, 1);
            assert_eq!(added, 1);

            *ran = true;
        }

        let mut world = World::default();
        world.insert_resource(false);
        world.spawn().insert_bundle((A, B));

        run_system(&mut world, query_system);

        assert!(*world.get_resource::<bool>().unwrap(), "system ran");
    }

    #[test]
    fn changed_resource_system() {
        struct Added(usize);
        struct Changed(usize);
        fn incr_e_on_flip(
            value: Res<bool>,
            mut changed: ResMut<Changed>,
            mut added: ResMut<Added>,
        ) {
            if value.is_added() {
                added.0 += 1;
            }

            if value.is_changed() {
                changed.0 += 1;
            }
        }

        let mut world = World::default();
        world.insert_resource(false);
        world.insert_resource(Added(0));
        world.insert_resource(Changed(0));

        let mut schedule = Schedule::default();
        let mut update = SystemStage::parallel();
        update.add_system(incr_e_on_flip);
        schedule.add_stage("update", update);
        schedule.add_stage(
            "clear_trackers",
            SystemStage::single(World::clear_trackers.exclusive_system()),
        );

        schedule.run(&mut world);
        assert_eq!(world.get_resource::<Added>().unwrap().0, 1);
        assert_eq!(world.get_resource::<Changed>().unwrap().0, 1);

        schedule.run(&mut world);
        assert_eq!(world.get_resource::<Added>().unwrap().0, 1);
        assert_eq!(world.get_resource::<Changed>().unwrap().0, 1);

        *world.get_resource_mut::<bool>().unwrap() = true;
        schedule.run(&mut world);
        assert_eq!(world.get_resource::<Added>().unwrap().0, 1);
        assert_eq!(world.get_resource::<Changed>().unwrap().0, 2);
    }

    #[test]
    #[should_panic]
    fn conflicting_query_mut_system() {
        fn sys(_q1: Query<&mut A>, _q2: Query<&mut A>) {}

        let mut world = World::default();
        run_system(&mut world, sys);
    }

    #[test]
    fn disjoint_query_mut_system() {
        fn sys(_q1: Query<&mut A, With<B>>, _q2: Query<&mut A, Without<B>>) {}

        let mut world = World::default();
        run_system(&mut world, sys);
    }

    #[test]
    fn disjoint_query_mut_read_component_system() {
        fn sys(_q1: Query<(&mut A, &B)>, _q2: Query<&mut A, Without<B>>) {}

        let mut world = World::default();
        run_system(&mut world, sys);
    }

    #[test]
    #[should_panic]
    fn conflicting_query_immut_system() {
        fn sys(_q1: Query<&A>, _q2: Query<&mut A>) {}

        let mut world = World::default();
        run_system(&mut world, sys);
    }

    #[test]
<<<<<<< HEAD
    fn param_set_system() {
=======
    fn query_set_system() {
>>>>>>> 538a12e3
        fn sys(mut _set: ParamSet<(Query<&mut A>, Query<&A>)>) {}
        let mut world = World::default();
        run_system(&mut world, sys);
    }

    #[test]
    #[should_panic]
<<<<<<< HEAD
    fn conflicting_query_with_param_set_system() {
=======
    fn conflicting_query_with_query_set_system() {
>>>>>>> 538a12e3
        fn sys(_query: Query<&mut A>, _set: ParamSet<(Query<&mut A>, Query<&B>)>) {}

        let mut world = World::default();
        run_system(&mut world, sys);
    }

    #[test]
    #[should_panic]
<<<<<<< HEAD
    fn conflicting_param_sets_system() {
=======
    fn conflicting_query_sets_system() {
>>>>>>> 538a12e3
        fn sys(_set_1: ParamSet<(Query<&mut A>,)>, _set_2: ParamSet<(Query<&mut A>, Query<&B>)>) {}

        let mut world = World::default();
        run_system(&mut world, sys);
    }

    #[derive(Default)]
    struct BufferRes {
        _buffer: Vec<u8>,
    }

    fn test_for_conflicting_resources<Param, S: IntoSystem<(), (), Param>>(sys: S) {
        let mut world = World::default();
        world.insert_resource(BufferRes::default());
        world.insert_resource(A);
        world.insert_resource(B);
        run_system(&mut world, sys);
    }

    #[test]
    #[should_panic]
    fn conflicting_system_resources() {
        fn sys(_: ResMut<BufferRes>, _: Res<BufferRes>) {}
        test_for_conflicting_resources(sys);
    }

    #[test]
    #[should_panic]
    fn conflicting_system_resources_reverse_order() {
        fn sys(_: Res<BufferRes>, _: ResMut<BufferRes>) {}
        test_for_conflicting_resources(sys);
    }

    #[test]
    #[should_panic]
    fn conflicting_system_resources_multiple_mutable() {
        fn sys(_: ResMut<BufferRes>, _: ResMut<BufferRes>) {}
        test_for_conflicting_resources(sys);
    }

    #[test]
    fn nonconflicting_system_resources() {
        fn sys(_: Local<BufferRes>, _: ResMut<BufferRes>, _: Local<A>, _: ResMut<A>) {}
        test_for_conflicting_resources(sys);
    }

    #[test]
    fn local_system() {
        let mut world = World::default();
        world.insert_resource(1u32);
        world.insert_resource(false);
        struct Foo {
            value: u32,
        }

        impl FromWorld for Foo {
            fn from_world(world: &mut World) -> Self {
                Foo {
                    value: *world.get_resource::<u32>().unwrap() + 1,
                }
            }
        }

        fn sys(local: Local<Foo>, mut modified: ResMut<bool>) {
            assert_eq!(local.value, 2);
            *modified = true;
        }

        run_system(&mut world, sys);

        // ensure the system actually ran
        assert!(*world.get_resource::<bool>().unwrap());
    }

    #[test]
    fn non_send_option_system() {
        let mut world = World::default();

        world.insert_resource(false);
        struct NotSend1(std::rc::Rc<i32>);
        struct NotSend2(std::rc::Rc<i32>);
        world.insert_non_send_resource(NotSend1(std::rc::Rc::new(0)));

        fn sys(
            op: Option<NonSend<NotSend1>>,
            mut _op2: Option<NonSendMut<NotSend2>>,
            mut run: ResMut<bool>,
        ) {
            op.expect("NonSend should exist");
            *run = true;
        }

        run_system(&mut world, sys);
        // ensure the system actually ran
        assert!(*world.get_resource::<bool>().unwrap());
    }

    #[test]
    fn non_send_system() {
        let mut world = World::default();

        world.insert_resource(false);
        struct NotSend1(std::rc::Rc<i32>);
        struct NotSend2(std::rc::Rc<i32>);

        world.insert_non_send_resource(NotSend1(std::rc::Rc::new(1)));
        world.insert_non_send_resource(NotSend2(std::rc::Rc::new(2)));

        fn sys(_op: NonSend<NotSend1>, mut _op2: NonSendMut<NotSend2>, mut run: ResMut<bool>) {
            *run = true;
        }

        run_system(&mut world, sys);
        assert!(*world.get_resource::<bool>().unwrap());
    }

    #[test]
    fn removal_tracking() {
        let mut world = World::new();

        let entity_to_despawn = world.spawn().insert(W(1)).id();
        let entity_to_remove_w_from = world.spawn().insert(W(2)).id();
        let spurious_entity = world.spawn().id();

        // Track which entities we want to operate on
        struct Despawned(Entity);
        world.insert_resource(Despawned(entity_to_despawn));
        struct Removed(Entity);
        world.insert_resource(Removed(entity_to_remove_w_from));

        // Verify that all the systems actually ran
        #[derive(Default)]
        struct NSystems(usize);
        world.insert_resource(NSystems::default());

        // First, check that removal detection is triggered if and only if we despawn an entity with the correct component
        world.entity_mut(entity_to_despawn).despawn();
        world.entity_mut(spurious_entity).despawn();

        fn validate_despawn(
            removed_i32: RemovedComponents<W<i32>>,
            despawned: Res<Despawned>,
            mut n_systems: ResMut<NSystems>,
        ) {
            assert_eq!(
                removed_i32.iter().collect::<Vec<_>>(),
                &[despawned.0],
                "despawning causes the correct entity to show up in the 'RemovedComponent' system parameter."
            );

            n_systems.0 += 1;
        }

        run_system(&mut world, validate_despawn);

        // Reset the trackers to clear the buffer of removed components
        // Ordinarily, this is done in a system added by MinimalPlugins
        world.clear_trackers();

        // Then, try removing a component
        world.spawn().insert(W(3));
        world.spawn().insert(W(4));
        world.entity_mut(entity_to_remove_w_from).remove::<W<i32>>();

        fn validate_remove(
            removed_i32: RemovedComponents<W<i32>>,
            removed: Res<Removed>,
            mut n_systems: ResMut<NSystems>,
        ) {
            assert_eq!(
                removed_i32.iter().collect::<Vec<_>>(),
                &[removed.0],
                "removing a component causes the correct entity to show up in the 'RemovedComponent' system parameter."
            );

            n_systems.0 += 1;
        }

        run_system(&mut world, validate_remove);

        // Verify that both systems actually ran
        assert_eq!(world.get_resource::<NSystems>().unwrap().0, 2);
    }

    #[test]
    fn world_collections_system() {
        let mut world = World::default();
        world.insert_resource(false);
        world.spawn().insert_bundle((W(42), W(true)));
        fn sys(
            archetypes: &Archetypes,
            components: &Components,
            entities: &Entities,
            bundles: &Bundles,
            query: Query<Entity, With<W<i32>>>,
            mut modified: ResMut<bool>,
        ) {
            assert_eq!(query.iter().count(), 1, "entity exists");
            for entity in query.iter() {
                let location = entities.get(entity).unwrap();
                let archetype = archetypes.get(location.archetype_id).unwrap();
                let archetype_components = archetype.components().collect::<Vec<_>>();
                let bundle_id = bundles
                    .get_id(std::any::TypeId::of::<(W<i32>, W<bool>)>())
                    .expect("Bundle used to spawn entity should exist");
                let bundle_info = bundles.get(bundle_id).unwrap();
                let mut bundle_components = bundle_info.components().to_vec();
                bundle_components.sort();
                for component_id in &bundle_components {
                    assert!(
                        components.get_info(*component_id).is_some(),
                        "every bundle component exists in Components"
                    );
                }
                assert_eq!(
                    bundle_components, archetype_components,
                    "entity's bundle components exactly match entity's archetype components"
                );
            }
            *modified = true;
        }

        run_system(&mut world, sys);

        // ensure the system actually ran
        assert!(*world.get_resource::<bool>().unwrap());
    }

    #[test]
    fn get_system_conflicts() {
        fn sys_x(_: Res<A>, _: Res<B>, _: Query<(&C, &D)>) {}

        fn sys_y(_: Res<A>, _: ResMut<B>, _: Query<(&C, &mut D)>) {}

        let mut world = World::default();
        let mut x = IntoSystem::into_system(sys_x);
        let mut y = IntoSystem::into_system(sys_y);
        x.initialize(&mut world);
        y.initialize(&mut world);

        let conflicts = x.component_access().get_conflicts(y.component_access());
        let b_id = world
            .components()
            .get_resource_id(TypeId::of::<B>())
            .unwrap();
        let d_id = world.components().get_id(TypeId::of::<D>()).unwrap();
        assert_eq!(conflicts, vec![b_id, d_id]);
    }

    #[test]
    fn query_is_empty() {
        fn without_filter(not_empty: Query<&A>, empty: Query<&B>) {
            assert!(!not_empty.is_empty());
            assert!(empty.is_empty());
        }

        fn with_filter(not_empty: Query<&A, With<C>>, empty: Query<&A, With<D>>) {
            assert!(!not_empty.is_empty());
            assert!(empty.is_empty());
        }

        let mut world = World::default();
        world.spawn().insert(A).insert(C);

        let mut without_filter = IntoSystem::into_system(without_filter);
        without_filter.initialize(&mut world);
        without_filter.run((), &mut world);

        let mut with_filter = IntoSystem::into_system(with_filter);
        with_filter.initialize(&mut world);
        with_filter.run((), &mut world);
    }

    #[test]
    #[allow(clippy::too_many_arguments)]
    fn can_have_16_parameters() {
        fn sys_x(
            _: Res<A>,
            _: Res<B>,
            _: Res<C>,
            _: Res<D>,
            _: Res<E>,
            _: Res<F>,
            _: Query<&A>,
            _: Query<&B>,
            _: Query<&C>,
            _: Query<&D>,
            _: Query<&E>,
            _: Query<&F>,
            _: Query<(&A, &B)>,
            _: Query<(&C, &D)>,
            _: Query<(&E, &F)>,
        ) {
        }
        fn sys_y(
            _: (
                Res<A>,
                Res<B>,
                Res<C>,
                Res<D>,
                Res<E>,
                Res<F>,
                Query<&A>,
                Query<&B>,
                Query<&C>,
                Query<&D>,
                Query<&E>,
                Query<&F>,
                Query<(&A, &B)>,
                Query<(&C, &D)>,
                Query<(&E, &F)>,
            ),
        ) {
        }
        let mut world = World::default();
        let mut x = IntoSystem::into_system(sys_x);
        let mut y = IntoSystem::into_system(sys_y);
        x.initialize(&mut world);
        y.initialize(&mut world);
    }

    #[test]
    fn read_system_state() {
        #[derive(Eq, PartialEq, Debug)]
        struct A(usize);

        #[derive(Component, Eq, PartialEq, Debug)]
        struct B(usize);

        let mut world = World::default();
        world.insert_resource(A(42));
        world.spawn().insert(B(7));

        let mut system_state: SystemState<(Res<A>, Query<&B>, ParamSet<(Query<&C>, Query<&D>)>)> =
            SystemState::new(&mut world);
        let (a, query, _) = system_state.get(&world);
        assert_eq!(*a, A(42), "returned resource matches initial value");
        assert_eq!(
            *query.single(),
            B(7),
            "returned component matches initial value"
        );
    }

    #[test]
    fn write_system_state() {
        #[derive(Eq, PartialEq, Debug)]
        struct A(usize);

        #[derive(Component, Eq, PartialEq, Debug)]
        struct B(usize);

        let mut world = World::default();
        world.insert_resource(A(42));
        world.spawn().insert(B(7));

        let mut system_state: SystemState<(ResMut<A>, Query<&mut B>)> =
            SystemState::new(&mut world);

        // The following line shouldn't compile because the parameters used are not ReadOnlySystemParam
        // let (a, query) = system_state.get(&world);

        let (a, mut query) = system_state.get_mut(&mut world);
        assert_eq!(*a, A(42), "returned resource matches initial value");
        assert_eq!(
            *query.single_mut(),
            B(7),
            "returned component matches initial value"
        );
    }

    #[test]
    fn system_state_change_detection() {
        #[derive(Component, Eq, PartialEq, Debug)]
        struct A(usize);

        let mut world = World::default();
        let entity = world.spawn().insert(A(1)).id();

        let mut system_state: SystemState<Query<&A, Changed<A>>> = SystemState::new(&mut world);
        {
            let query = system_state.get(&world);
            assert_eq!(*query.single(), A(1));
        }

        {
            let query = system_state.get(&world);
            assert!(query.get_single().is_err());
        }

        world.entity_mut(entity).get_mut::<A>().unwrap().0 = 2;
        {
            let query = system_state.get(&world);
            assert_eq!(*query.single(), A(2));
        }
    }

    #[test]
    #[should_panic]
    fn system_state_invalid_world() {
        let mut world = World::default();
        let mut system_state = SystemState::<Query<&A>>::new(&mut world);
        let mismatched_world = World::default();
        system_state.get(&mismatched_world);
    }

    #[test]
    fn system_state_archetype_update() {
        #[derive(Component, Eq, PartialEq, Debug)]
        struct A(usize);

        #[derive(Component, Eq, PartialEq, Debug)]
        struct B(usize);

        let mut world = World::default();
        world.spawn().insert(A(1));

        let mut system_state = SystemState::<Query<&A>>::new(&mut world);
        {
            let query = system_state.get(&world);
            assert_eq!(
                query.iter().collect::<Vec<_>>(),
                vec![&A(1)],
                "exactly one component returned"
            );
        }

        world.spawn().insert_bundle((A(2), B(2)));
        {
            let query = system_state.get(&world);
            assert_eq!(
                query.iter().collect::<Vec<_>>(),
                vec![&A(1), &A(2)],
                "components from both archetypes returned"
            );
        }
    }

    /// this test exists to show that read-only world-only queries can return data that lives as long as 'world
    #[test]
    #[allow(unused)]
    fn long_life_test() {
        struct Holder<'w> {
            value: &'w A,
        }

        struct State {
            state: SystemState<Res<'static, A>>,
            state_q: SystemState<Query<'static, 'static, &'static A>>,
        }

        impl State {
            fn hold_res<'w>(&mut self, world: &'w World) -> Holder<'w> {
                let a = self.state.get(world);
                Holder {
                    value: a.into_inner(),
                }
            }
            fn hold_component<'w>(&mut self, world: &'w World, entity: Entity) -> Holder<'w> {
                let q = self.state_q.get(world);
                let a = q.get(entity).unwrap();
                Holder { value: a }
            }
            fn hold_components<'w>(&mut self, world: &'w World) -> Vec<Holder<'w>> {
                let mut components = Vec::new();
                let q = self.state_q.get(world);
                for a in q.iter() {
                    components.push(Holder { value: a });
                }
                components
            }
        }
    }

    #[test]
    fn immutable_mut_test() {
        #[derive(Component, Eq, PartialEq, Debug, Clone, Copy)]
        struct A(usize);

        let mut world = World::default();
        world.spawn().insert(A(1));
        world.spawn().insert(A(2));

        let mut system_state = SystemState::<Query<&mut A>>::new(&mut world);
        {
            let mut query = system_state.get_mut(&mut world);
            assert_eq!(
                query.iter_mut().map(|m| *m).collect::<Vec<A>>(),
                vec![A(1), A(2)],
                "both components returned by iter_mut of &mut"
            );
            assert_eq!(
                query.iter().collect::<Vec<&A>>(),
                vec![&A(1), &A(2)],
                "both components returned by iter of &mut"
            );
        }
    }
}
/// ```compile_fail
/// use bevy_ecs::prelude::*;
/// struct A(usize);
/// fn system(mut query: Query<&mut A>, e: Res<Entity>) {
///     let mut iter = query.iter_mut();
///     let a = &mut *iter.next().unwrap();
///
///     let mut iter2 = query.iter_mut();
///     let b = &mut *iter2.next().unwrap();
///
///     // this should fail to compile
///     println!("{}", a.0);
/// }
/// ```
#[allow(unused)]
#[cfg(doc)]
fn system_query_iter_lifetime_safety_test() {}

/// ```compile_fail
/// use bevy_ecs::prelude::*;
/// struct A(usize);
/// fn system(mut query: Query<&mut A>, e: Res<Entity>) {
///     let mut a1 = query.get_mut(*e).unwrap();
///     let mut a2 = query.get_mut(*e).unwrap();
///     // this should fail to compile
///     println!("{} {}", a1.0, a2.0);
/// }
/// ```
#[allow(unused)]
#[cfg(doc)]
fn system_query_get_lifetime_safety_test() {}

/// ```compile_fail
/// use bevy_ecs::prelude::*;
/// struct A(usize);
/// fn param_set(mut queries: ParamSet<(Query<&mut A>, Query<&A>)>, e: Res<Entity>) {
///     let mut q2 = queries.p0();
///     let mut iter2 = q2.iter_mut();
///     let mut b = iter2.next().unwrap();
///
///     let q1 = queries.p1();
///     let mut iter = q1.iter();
///     let a = &*iter.next().unwrap();
///
///     // this should fail to compile
///     b.0 = a.0
/// }
/// ```
#[allow(unused)]
#[cfg(doc)]
fn system_param_set_iter_lifetime_safety_test() {}

/// ```compile_fail
/// use bevy_ecs::prelude::*;
/// struct A(usize);
/// fn param_set(mut queries: ParamSet<(Query<&mut A>, Query<&A>)>, e: Res<Entity>) {
///     let q1 = queries.p1();
///     let mut iter = q1.iter();
///     let a = &*iter.next().unwrap();
///
///     let mut q2 = queries.p0();
///     let mut iter2 = q2.iter_mut();
///     let mut b = iter2.next().unwrap();
///
///     // this should fail to compile
///     b.0 = a.0;
/// }
/// ```
#[allow(unused)]
#[cfg(doc)]
fn system_param_set_iter_flip_lifetime_safety_test() {}

/// ```compile_fail
/// use bevy_ecs::prelude::*;
/// struct A(usize);
/// fn param_set(mut queries: ParamSet<(Query<&mut A>, Query<&A>)>, e: Res<Entity>) {
///     let mut q2 = queries.p0();
///     let mut b = q2.get_mut(*e).unwrap();
///
///     let q1 = queries.p1();
///     let a = q1.get(*e).unwrap();
///
///     // this should fail to compile
///     b.0 = a.0
/// }
/// ```
#[allow(unused)]
#[cfg(doc)]
fn system_param_set_get_lifetime_safety_test() {}

/// ```compile_fail
/// use bevy_ecs::prelude::*;
/// struct A(usize);
/// fn param_set(mut queries: ParamSet<(Query<&mut A>, Query<&A>)>, e: Res<Entity>) {
///     let q1 = queries.p1();
///     let a = q1.get(*e).unwrap();
///
///     let mut q2 = queries.p0();
///     let mut b = q2.get_mut(*e).unwrap();
///     // this should fail to compile
///     b.0 = a.0
/// }
/// ```
#[allow(unused)]
#[cfg(doc)]
fn system_param_set_get_flip_lifetime_safety_test() {}

/// ```compile_fail
/// use bevy_ecs::prelude::*;
/// use bevy_ecs::system::SystemState;
/// struct A(usize);
/// struct B(usize);
/// struct State {
///     state_r: SystemState<Query<'static, 'static, &'static A>>,
///     state_w: SystemState<Query<'static, 'static, &'static mut A>>,
/// }
///
/// impl State {
///     fn get_component<'w>(&mut self, world: &'w mut World, entity: Entity) {
///         let q1 = self.state_r.get(&world);
///         let a1 = q1.get(entity).unwrap();
///
///         let mut q2 = self.state_w.get_mut(world);
///         let a2 = q2.get_mut(entity).unwrap();
///
///         // this should fail to compile
///         println!("{}", a1.0);
///     }
/// }
/// ```
#[allow(unused)]
#[cfg(doc)]
fn system_state_get_lifetime_safety_test() {}

/// ```compile_fail
/// use bevy_ecs::prelude::*;
/// use bevy_ecs::system::SystemState;
/// struct A(usize);
/// struct B(usize);
/// struct State {
///     state_r: SystemState<Query<'static, 'static, &'static A>>,
///     state_w: SystemState<Query<'static, 'static, &'static mut A>>,
/// }
///
/// impl State {
///     fn get_components<'w>(&mut self, world: &'w mut World) {
///         let q1 = self.state_r.get(&world);
///         let a1 = q1.iter().next().unwrap();
///         let mut q2 = self.state_w.get_mut(world);
///         let a2 = q2.iter_mut().next().unwrap();
///         // this should fail to compile
///         println!("{}", a1.0);
///     }
/// }
/// ```
#[allow(unused)]
#[cfg(doc)]
fn system_state_iter_lifetime_safety_test() {}<|MERGE_RESOLUTION|>--- conflicted
+++ resolved
@@ -103,13 +103,8 @@
         query::{Added, Changed, Or, With, Without},
         schedule::{Schedule, Stage, SystemStage},
         system::{
-<<<<<<< HEAD
-            ConfigurableSystem, IntoExclusiveSystem, IntoSystem, Local, NonSend, NonSendMut,
-            ParamSet, Query, RemovedComponents, Res, ResMut, System, SystemState,
-=======
             IntoExclusiveSystem, IntoSystem, Local, NonSend, NonSendMut, ParamSet, Query,
             RemovedComponents, Res, ResMut, System, SystemState,
->>>>>>> 538a12e3
         },
         world::{FromWorld, World},
     };
@@ -324,11 +319,7 @@
     }
 
     #[test]
-<<<<<<< HEAD
-    fn param_set_system() {
-=======
     fn query_set_system() {
->>>>>>> 538a12e3
         fn sys(mut _set: ParamSet<(Query<&mut A>, Query<&A>)>) {}
         let mut world = World::default();
         run_system(&mut world, sys);
@@ -336,11 +327,7 @@
 
     #[test]
     #[should_panic]
-<<<<<<< HEAD
-    fn conflicting_query_with_param_set_system() {
-=======
     fn conflicting_query_with_query_set_system() {
->>>>>>> 538a12e3
         fn sys(_query: Query<&mut A>, _set: ParamSet<(Query<&mut A>, Query<&B>)>) {}
 
         let mut world = World::default();
@@ -349,11 +336,7 @@
 
     #[test]
     #[should_panic]
-<<<<<<< HEAD
-    fn conflicting_param_sets_system() {
-=======
     fn conflicting_query_sets_system() {
->>>>>>> 538a12e3
         fn sys(_set_1: ParamSet<(Query<&mut A>,)>, _set_2: ParamSet<(Query<&mut A>, Query<&B>)>) {}
 
         let mut world = World::default();
