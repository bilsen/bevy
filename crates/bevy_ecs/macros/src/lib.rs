--- conflicted
+++ resolved
@@ -183,11 +183,7 @@
     let max_params = 8;
     let params = get_idents(|i| format!("P{}", i), max_params);
     let params_fetch = get_idents(|i| format!("PF{}", i), max_params);
-<<<<<<< HEAD
-    let values = get_idents(|i| format!("p{}", i), max_params);
-=======
     let metas = get_idents(|i| format!("m{}", i), max_params);
->>>>>>> 538a12e3
     let mut param_fn_muts = Vec::new();
     for (i, param) in params.iter().enumerate() {
         let fn_name = Ident::new(&format!("p{}", i), Span::call_site());
@@ -207,11 +203,7 @@
     for param_count in 1..=max_params {
         let param = &params[0..param_count];
         let param_fetch = &params_fetch[0..param_count];
-<<<<<<< HEAD
-        let value = &values[0..param_count];
-=======
         let meta = &metas[0..param_count];
->>>>>>> 538a12e3
         let param_fn_mut = &param_fn_muts[0..param_count];
         tokens.extend(TokenStream::from(quote! {
             impl<'w, 's, #(#param: SystemParam,)*> SystemParam for ParamSet<'w, 's, (#(#param,)*)>
@@ -230,16 +222,6 @@
 
             unsafe impl<#(#param_fetch: for<'w1, 's1> SystemParamFetch<'w1, 's1>,)*> SystemParamState for ParamSetState<(#(#param_fetch,)*)>
             {
-<<<<<<< HEAD
-                type Config = (#(#param_fetch::Config,)*);
-
-
-                fn init(world: &mut World, system_meta: &mut SystemMeta, config: Self::Config) -> Self {
-                    let (#(#value,)*) = config;
-                    #(
-                        // Pretend to add each param to the system alone, see if it conflicts
-                        let #param = #param_fetch::init(world, &mut system_meta.clone(), #value);
-=======
                 fn init(world: &mut World, system_meta: &mut SystemMeta) -> Self {
                     #(
                         // Pretend to add each param to the system alone, see if it conflicts
@@ -248,22 +230,14 @@
                         #meta.archetype_component_access.clear();
                         #param_fetch::init(world, &mut #meta);
                         let #param = #param_fetch::init(world, &mut system_meta.clone());
->>>>>>> 538a12e3
                     )*
                     #(
                         system_meta
                             .component_access_set
-<<<<<<< HEAD
-                            .extend(#param.component_access_set());
-                        system_meta
-                            .archetype_component_access
-                            .extend(&#param.archetype_component_access());
-=======
                             .extend(#meta.component_access_set);
                         system_meta
                             .archetype_component_access
                             .extend(&#meta.archetype_component_access);
->>>>>>> 538a12e3
                     )*
                     ParamSetState((#(#param,)*))
                 }
@@ -274,31 +248,6 @@
                         #param.new_archetype(archetype, system_meta);
                     )*
                 }
-<<<<<<< HEAD
-
-                fn archetype_component_access(&self) -> Access<ArchetypeComponentId> {
-                    let (#(#param,)*) = &self.0;
-                    let mut combined_access = Access::<ArchetypeComponentId>::default();
-                    #({
-                        combined_access.extend(&#param.archetype_component_access());
-                    })*;
-                    combined_access
-                }
-
-                fn component_access_set(&self) -> FilteredAccessSet<ComponentId> {
-                    let (#(#param,)*) = &self.0;
-                    let mut combined_access = FilteredAccessSet::<ComponentId>::default();
-                    #({
-                        combined_access.extend(#param.component_access_set());
-                    })*;
-                    combined_access
-                }
-
-                fn default_config() -> Self::Config {
-                    (#(#param_fetch::default_config(),)*)
-                }
-=======
->>>>>>> 538a12e3
             }
 
 
